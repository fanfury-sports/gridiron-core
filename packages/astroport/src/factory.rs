--- conflicted
+++ resolved
@@ -1,21 +1,12 @@
 use crate::asset::{AssetInfo, PairInfo};
-<<<<<<< HEAD
-
-use cosmwasm_schema::{cw_serde, QueryResponses};
-use cosmwasm_std::{Addr, Binary};
-use cw_storage_plus::Map;
-use std::fmt::{Display, Formatter, Result};
-
-const MAX_TOTAL_FEE_BPS: u16 = 10_000;
-const MAX_MAKER_FEE_BPS: u16 = 10_000;
-
-=======
+
 use cosmwasm_schema::{cw_serde, QueryResponses};
 use cosmwasm_std::{Addr, Binary};
 use std::fmt::{Display, Formatter, Result};
 
-/// ## Description
->>>>>>> 042b0768
+const MAX_TOTAL_FEE_BPS: u16 = 10_000;
+const MAX_MAKER_FEE_BPS: u16 = 10_000;
+
 /// This structure holds the main contract parameters.
 #[cw_serde]
 pub struct Config {
@@ -246,15 +237,4 @@
     Set(String),
     /// Removes a contract address.
     Remove {},
-}
-
-/// Map which contains a list of all pairs which are able to convert X <> Y assets.
-/// Example: given 3 pools (X, Y), (X,Y,Z) and (X,Y,Z,W), the map will contain the following entries
-/// (pair addresses):  
-/// `ROUTE[X][Y] = [(X,Y), (X,Y,Z), (X,Y,Z,W)]`  
-/// `ROUTE[X][Z] = [(X,Y,Z), (X,Y,Z,W)]`  
-/// `ROUTE[X][W] = [(X,Y,Z,W)]`  
-/// ...  
-///
-/// Notice that `ROUTE[X][Y] = ROUTE[Y][X]`
-pub const ROUTE: Map<(String, String), Vec<Addr>> = Map::new("routes");+}