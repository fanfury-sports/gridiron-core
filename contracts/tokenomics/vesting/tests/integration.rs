use astroport::asset::{native_asset_info, token_asset_info};
use astroport::querier::query_balance;
use astroport::vesting::{QueryMsg, VestingAccountResponse};
use astroport::{
    token::InstantiateMsg as TokenInstantiateMsg,
    vesting::{
        Cw20HookMsg, ExecuteMsg, InstantiateMsg, VestingAccount, VestingSchedule,
        VestingSchedulePoint,
    },
};
use astroport_vesting::error::ContractError;
use astroport_vesting::state::Config;
use cosmwasm_std::{coin, coins, to_binary, Addr, StdResult, Timestamp, Uint128};
use cw20::{BalanceResponse, Cw20ExecuteMsg, Cw20QueryMsg, MinterResponse};
use cw_multi_test::{App, ContractWrapper, Executor};
use cw_utils::PaymentError;

const OWNER1: &str = "owner1";
const USER1: &str = "user1";
const USER2: &str = "user2";
const TOKEN_INITIAL_AMOUNT: u128 = 1_000_000_000_000000;
const IBC_ASTRO: &str = "ibc/ASTRO_TOKEN";

#[test]
fn claim() {
    let user1 = Addr::unchecked(USER1);
    let owner = Addr::unchecked(OWNER1);

    let mut app = mock_app(&owner);

    let token_code_id = store_token_code(&mut app);

    let astro_token_instance =
        instantiate_token(&mut app, token_code_id, "ASTRO", Some(1_000_000_000_000000));

    let vesting_instance = instantiate_vesting(&mut app, &astro_token_instance);

    let msg = Cw20ExecuteMsg::Send {
        contract: vesting_instance.to_string(),
        msg: to_binary(&Cw20HookMsg::RegisterVestingAccounts {
            vesting_accounts: vec![VestingAccount {
                address: user1.to_string(),
                schedules: vec![
                    VestingSchedule {
                        start_point: VestingSchedulePoint {
                            time: Timestamp::from_seconds(100).seconds(),
                            amount: Uint128::zero(),
                        },
                        end_point: Some(VestingSchedulePoint {
                            time: Timestamp::from_seconds(101).seconds(),
                            amount: Uint128::new(200),
                        }),
                    },
                    VestingSchedule {
                        start_point: VestingSchedulePoint {
                            time: Timestamp::from_seconds(100).seconds(),
                            amount: Uint128::zero(),
                        },
                        end_point: Some(VestingSchedulePoint {
                            time: Timestamp::from_seconds(110).seconds(),
                            amount: Uint128::new(100),
                        }),
                    },
                    VestingSchedule {
                        start_point: VestingSchedulePoint {
                            time: Timestamp::from_seconds(100).seconds(),
                            amount: Uint128::zero(),
                        },
                        end_point: Some(VestingSchedulePoint {
                            time: Timestamp::from_seconds(200).seconds(),
                            amount: Uint128::new(100),
                        }),
                    },
                ],
            }],
        })
        .unwrap(),
        amount: Uint128::from(300u128),
    };

    let res = app
        .execute_contract(owner.clone(), astro_token_instance.clone(), &msg, &[])
        .unwrap_err();
    assert_eq!(res.root_cause().to_string(), "Vesting schedule amount error. The total amount should be equal to the CW20 receive amount.");

    let msg = Cw20ExecuteMsg::Send {
        contract: vesting_instance.to_string(),
        msg: to_binary(&Cw20HookMsg::RegisterVestingAccounts {
            vesting_accounts: vec![VestingAccount {
                address: user1.to_string(),
                schedules: vec![
                    VestingSchedule {
                        start_point: VestingSchedulePoint {
                            time: Timestamp::from_seconds(100).seconds(),
                            amount: Uint128::zero(),
                        },
                        end_point: Some(VestingSchedulePoint {
                            time: Timestamp::from_seconds(101).seconds(),
                            amount: Uint128::new(100),
                        }),
                    },
                    VestingSchedule {
                        start_point: VestingSchedulePoint {
                            time: Timestamp::from_seconds(100).seconds(),
                            amount: Uint128::zero(),
                        },
                        end_point: Some(VestingSchedulePoint {
                            time: Timestamp::from_seconds(110).seconds(),
                            amount: Uint128::new(100),
                        }),
                    },
                    VestingSchedule {
                        start_point: VestingSchedulePoint {
                            time: Timestamp::from_seconds(100).seconds(),
                            amount: Uint128::zero(),
                        },
                        end_point: Some(VestingSchedulePoint {
                            time: Timestamp::from_seconds(200).seconds(),
                            amount: Uint128::new(100),
                        }),
                    },
                ],
            }],
        })
        .unwrap(),
        amount: Uint128::from(300u128),
    };

    app.execute_contract(owner.clone(), astro_token_instance.clone(), &msg, &[])
        .unwrap();

    let msg = QueryMsg::AvailableAmount {
        address: user1.to_string(),
    };

    let user1_vesting_amount: Uint128 = app
        .wrap()
        .query_wasm_smart(vesting_instance.clone(), &msg)
        .unwrap();
    assert_eq!(user1_vesting_amount.clone(), Uint128::new(300u128));

    // Check owner balance
    check_token_balance(
        &mut app,
        &astro_token_instance,
        &owner.clone(),
        TOKEN_INITIAL_AMOUNT - 300u128,
    );

    // Check vesting balance
    check_token_balance(
        &mut app,
        &astro_token_instance,
        &vesting_instance.clone(),
        300u128,
    );

    let msg = ExecuteMsg::Claim {
        recipient: None,
        amount: None,
    };
    let _res = app
        .execute_contract(user1.clone(), vesting_instance.clone(), &msg, &[])
        .unwrap();

    let msg = QueryMsg::VestingAccount {
        address: user1.to_string(),
    };

    let vesting_res: VestingAccountResponse = app
        .wrap()
        .query_wasm_smart(vesting_instance.clone(), &msg)
        .unwrap();
    assert_eq!(vesting_res.info.released_amount, Uint128::from(300u128));

    // Check vesting balance
    check_token_balance(
        &mut app,
        &astro_token_instance,
        &vesting_instance.clone(),
        0u128,
    );

    // Check user balance
    check_token_balance(&mut app, &astro_token_instance, &user1.clone(), 300u128);

    // Owner balance mustn't change after claim
    check_token_balance(
        &mut app,
        &astro_token_instance,
        &owner.clone(),
        TOKEN_INITIAL_AMOUNT - 300u128,
    );

    let msg = QueryMsg::AvailableAmount {
        address: user1.to_string(),
    };

    // Check user balance after claim
    let user1_vesting_amount: Uint128 = app
        .wrap()
        .query_wasm_smart(vesting_instance.clone(), &msg)
        .unwrap();

    assert_eq!(user1_vesting_amount.clone(), Uint128::new(0u128));
}

#[test]
fn claim_native() {
    let user1 = Addr::unchecked(USER1);
    let owner = Addr::unchecked(OWNER1);

    let mut app = mock_app(&owner);

    let token_code_id = store_token_code(&mut app);

    let random_token_instance =
        instantiate_token(&mut app, token_code_id, "RND", Some(1_000_000000));

    mint_tokens(&mut app, &random_token_instance, &owner, 1_000_000000);

    let vesting_instance = instantiate_vesting_remote_chain(&mut app);

    let msg = Cw20ExecuteMsg::Send {
        contract: vesting_instance.to_string(),
        msg: to_binary(&Cw20HookMsg::RegisterVestingAccounts {
            vesting_accounts: vec![VestingAccount {
                address: user1.to_string(),
                schedules: vec![VestingSchedule {
                    start_point: VestingSchedulePoint {
                        time: Timestamp::from_seconds(100).seconds(),
                        amount: Uint128::zero(),
                    },
                    end_point: Some(VestingSchedulePoint {
                        time: Timestamp::from_seconds(101).seconds(),
                        amount: Uint128::new(200),
                    }),
                }],
            }],
        })
        .unwrap(),
        amount: Uint128::from(300u128),
    };

    let err = app
        .execute_contract(owner.clone(), random_token_instance.clone(), &msg, &[])
        .unwrap_err();
    assert_eq!(ContractError::Unauthorized {}, err.downcast().unwrap());

    let msg = ExecuteMsg::RegisterVestingAccounts {
        vesting_accounts: vec![VestingAccount {
            address: user1.to_string(),
            schedules: vec![
                VestingSchedule {
                    start_point: VestingSchedulePoint {
                        time: Timestamp::from_seconds(100).seconds(),
                        amount: Uint128::zero(),
                    },
                    end_point: Some(VestingSchedulePoint {
                        time: Timestamp::from_seconds(101).seconds(),
                        amount: Uint128::new(100),
                    }),
                },
                VestingSchedule {
                    start_point: VestingSchedulePoint {
                        time: Timestamp::from_seconds(100).seconds(),
                        amount: Uint128::zero(),
                    },
                    end_point: Some(VestingSchedulePoint {
                        time: Timestamp::from_seconds(110).seconds(),
                        amount: Uint128::new(100),
                    }),
                },
                VestingSchedule {
                    start_point: VestingSchedulePoint {
                        time: Timestamp::from_seconds(100).seconds(),
                        amount: Uint128::zero(),
                    },
                    end_point: Some(VestingSchedulePoint {
                        time: Timestamp::from_seconds(200).seconds(),
                        amount: Uint128::new(100),
                    }),
                },
            ],
        }],
    };

    app.execute_contract(
        owner.clone(),
        vesting_instance.clone(),
        &msg,
        &coins(300, IBC_ASTRO),
    )
    .unwrap();

    let msg = QueryMsg::AvailableAmount {
        address: user1.to_string(),
    };

    let user1_vesting_amount: Uint128 = app
        .wrap()
        .query_wasm_smart(vesting_instance.clone(), &msg)
        .unwrap();
    assert_eq!(user1_vesting_amount.clone(), Uint128::new(300u128));

    // Check owner balance
<<<<<<< HEAD
    let bal = query_balance(&app.wrap(), &owner, IBC_ASTRO)
=======
    let bal = query_balance(&app.wrap(), owner.clone(), IBC_ASTRO.to_string())
>>>>>>> 042b0768
        .unwrap()
        .u128();
    assert_eq!(bal, TOKEN_INITIAL_AMOUNT - 300u128);

    // Check vesting balance
<<<<<<< HEAD
    let bal = query_balance(&app.wrap(), &vesting_instance, IBC_ASTRO)
=======
    let bal = query_balance(&app.wrap(), vesting_instance.clone(), IBC_ASTRO.to_string())
>>>>>>> 042b0768
        .unwrap()
        .u128();
    assert_eq!(bal, 300u128);

    let msg = ExecuteMsg::Claim {
        recipient: None,
        amount: None,
    };
    app.execute_contract(user1.clone(), vesting_instance.clone(), &msg, &[])
        .unwrap();

    let vesting_res: VestingAccountResponse = app
        .wrap()
        .query_wasm_smart(
            vesting_instance.clone(),
            &QueryMsg::VestingAccount {
                address: user1.to_string(),
            },
        )
        .unwrap();
    assert_eq!(vesting_res.info.released_amount, Uint128::from(300u128));

    // Check vesting balance
<<<<<<< HEAD
    let bal = query_balance(&app.wrap(), &vesting_instance, IBC_ASTRO)
=======
    let bal = query_balance(&app.wrap(), vesting_instance.clone(), IBC_ASTRO.to_string())
>>>>>>> 042b0768
        .unwrap()
        .u128();
    assert_eq!(bal, 0);

    // Check user balance
<<<<<<< HEAD
    let bal = query_balance(&app.wrap(), &user1, IBC_ASTRO)
=======
    let bal = query_balance(&app.wrap(), user1.clone(), IBC_ASTRO.to_string())
>>>>>>> 042b0768
        .unwrap()
        .u128();
    assert_eq!(bal, 300);

    // Owner balance mustn't change after claim
<<<<<<< HEAD
    let bal = query_balance(&app.wrap(), &owner, IBC_ASTRO)
=======
    let bal = query_balance(&app.wrap(), owner.clone(), IBC_ASTRO.to_string())
>>>>>>> 042b0768
        .unwrap()
        .u128();
    assert_eq!(bal, TOKEN_INITIAL_AMOUNT - 300u128);

    let msg = QueryMsg::AvailableAmount {
        address: user1.to_string(),
    };

    // Check user balance after claim
    let user1_vesting_amount: Uint128 = app
        .wrap()
        .query_wasm_smart(vesting_instance.clone(), &msg)
        .unwrap();

    assert_eq!(user1_vesting_amount.clone(), Uint128::new(0u128));
}

#[test]
fn register_vesting_accounts() {
    let user1 = Addr::unchecked(USER1);
    let user2 = Addr::unchecked(USER2);
    let owner = Addr::unchecked(OWNER1);

    let mut app = mock_app(&owner);

    let token_code_id = store_token_code(&mut app);

    let astro_token_instance =
        instantiate_token(&mut app, token_code_id, "ASTRO", Some(1_000_000_000_000000));

    let noname_token_instance = instantiate_token(
        &mut app,
        token_code_id,
        "NONAME",
        Some(1_000_000_000_000000),
    );

    mint_tokens(
        &mut app,
        &noname_token_instance,
        &owner,
        TOKEN_INITIAL_AMOUNT,
    );

    let vesting_instance = instantiate_vesting(&mut app, &astro_token_instance);

    let msg = Cw20ExecuteMsg::Send {
        contract: vesting_instance.to_string(),
        msg: to_binary(&Cw20HookMsg::RegisterVestingAccounts {
            vesting_accounts: vec![VestingAccount {
                address: user1.to_string(),
                schedules: vec![VestingSchedule {
                    start_point: VestingSchedulePoint {
                        time: Timestamp::from_seconds(150).seconds(),
                        amount: Uint128::zero(),
                    },
                    end_point: Some(VestingSchedulePoint {
                        time: Timestamp::from_seconds(100).seconds(),
                        amount: Uint128::new(100),
                    }),
                }],
            }],
        })
        .unwrap(),
        amount: Uint128::from(100u128),
    };

    let res = app
        .execute_contract(owner.clone(), astro_token_instance.clone(), &msg, &[])
        .unwrap_err();
    assert_eq!(res.root_cause().to_string(), "Vesting schedule error on addr: user1. Should satisfy: (start < end and at_start < total) or (start = end and at_start = total)");

    let msg = Cw20ExecuteMsg::Send {
        contract: vesting_instance.to_string(),
        msg: to_binary(&Cw20HookMsg::RegisterVestingAccounts {
            vesting_accounts: vec![VestingAccount {
                address: user1.to_string(),
                schedules: vec![VestingSchedule {
                    start_point: VestingSchedulePoint {
                        time: Timestamp::from_seconds(100).seconds(),
                        amount: Uint128::zero(),
                    },
                    end_point: Some(VestingSchedulePoint {
                        time: Timestamp::from_seconds(150).seconds(),
                        amount: Uint128::new(100),
                    }),
                }],
            }],
        })
        .unwrap(),
        amount: Uint128::from(100u128),
    };

    let res = app
        .execute_contract(
            user1.clone(),
            astro_token_instance.clone(),
            &msg.clone(),
            &[],
        )
        .unwrap_err();
    assert_eq!(res.root_cause().to_string(), "Cannot Sub with 0 and 100");

    let res = app
        .execute_contract(owner.clone(), noname_token_instance.clone(), &msg, &[])
        .unwrap_err();
    assert_eq!(res.root_cause().to_string(), "Unauthorized");

    // Checking that execute endpoint with native coin is unreachable if ASTRO is a cw20 token
    let native_msg = ExecuteMsg::RegisterVestingAccounts {
        vesting_accounts: vec![VestingAccount {
            address: user1.to_string(),
            schedules: vec![VestingSchedule {
                start_point: VestingSchedulePoint {
                    time: Timestamp::from_seconds(100).seconds(),
                    amount: Uint128::zero(),
                },
                end_point: Some(VestingSchedulePoint {
                    time: Timestamp::from_seconds(150).seconds(),
                    amount: Uint128::new(100),
                }),
            }],
        }],
    };

    let err = app
        .execute_contract(
            owner.clone(),
            vesting_instance.clone(),
            &native_msg,
            &coins(100u128, "random_coin"),
        )
        .unwrap_err();
    assert_eq!(ContractError::Unauthorized {}, err.downcast().unwrap());

    let _res = app
        .execute_contract(owner.clone(), astro_token_instance.clone(), &msg, &[])
        .unwrap();

    let msg = QueryMsg::AvailableAmount {
        address: user1.to_string(),
    };

    let user1_vesting_amount: Uint128 = app
        .wrap()
        .query_wasm_smart(vesting_instance.clone(), &msg)
        .unwrap();

    assert_eq!(user1_vesting_amount.clone(), Uint128::new(100u128));
    check_token_balance(
        &mut app,
        &astro_token_instance,
        &owner.clone(),
        TOKEN_INITIAL_AMOUNT - 100u128,
    );
    check_token_balance(
        &mut app,
        &astro_token_instance,
        &vesting_instance.clone(),
        100u128,
    );

    // Let's check user1's final vesting amount after add schedule for a new one
    let msg = Cw20ExecuteMsg::Send {
        contract: vesting_instance.to_string(),
        msg: to_binary(&Cw20HookMsg::RegisterVestingAccounts {
            vesting_accounts: vec![VestingAccount {
                address: user2.to_string(),
                schedules: vec![VestingSchedule {
                    start_point: VestingSchedulePoint {
                        time: Timestamp::from_seconds(100).seconds(),
                        amount: Uint128::zero(),
                    },
                    end_point: Some(VestingSchedulePoint {
                        time: Timestamp::from_seconds(150).seconds(),
                        amount: Uint128::new(200),
                    }),
                }],
            }],
        })
        .unwrap(),
        amount: Uint128::from(200u128),
    };

    let _res = app
        .execute_contract(owner.clone(), astro_token_instance.clone(), &msg, &[])
        .unwrap();

    let msg = QueryMsg::AvailableAmount {
        address: user2.to_string(),
    };

    let user2_vesting_amount: Uint128 = app
        .wrap()
        .query_wasm_smart(vesting_instance.clone(), &msg)
        .unwrap();

    check_token_balance(
        &mut app,
        &astro_token_instance,
        &owner.clone(),
        TOKEN_INITIAL_AMOUNT - 300u128,
    );
    check_token_balance(
        &mut app,
        &astro_token_instance,
        &vesting_instance.clone(),
        300u128,
    );
    // A new schedule has been added successfully and an old one hasn't changed.
    // The new schedule doesn't have the same value as the old one.
    assert_eq!(user2_vesting_amount, Uint128::new(200u128));
    assert_eq!(user1_vesting_amount, Uint128::from(100u128));

    // Add one more vesting schedule; final amount to vest must increase
    let msg = Cw20ExecuteMsg::Send {
        contract: vesting_instance.to_string(),
        msg: to_binary(&Cw20HookMsg::RegisterVestingAccounts {
            vesting_accounts: vec![VestingAccount {
                address: user1.to_string(),
                schedules: vec![VestingSchedule {
                    start_point: VestingSchedulePoint {
                        time: Timestamp::from_seconds(100).seconds(),
                        amount: Uint128::zero(),
                    },
                    end_point: Some(VestingSchedulePoint {
                        time: Timestamp::from_seconds(200).seconds(),
                        amount: Uint128::new(10),
                    }),
                }],
            }],
        })
        .unwrap(),
        amount: Uint128::from(10u128),
    };

    let _res = app
        .execute_contract(owner.clone(), astro_token_instance.clone(), &msg, &[])
        .unwrap();

    let msg = QueryMsg::AvailableAmount {
        address: user1.to_string(),
    };

    let vesting_res: Uint128 = app
        .wrap()
        .query_wasm_smart(vesting_instance.clone(), &msg)
        .unwrap();

    assert_eq!(vesting_res, Uint128::new(110u128));
    check_token_balance(
        &mut app,
        &astro_token_instance,
        &owner.clone(),
        TOKEN_INITIAL_AMOUNT - 310u128,
    );
    check_token_balance(
        &mut app,
        &astro_token_instance,
        &vesting_instance.clone(),
        310u128,
    );

    let msg = ExecuteMsg::Claim {
        recipient: None,
        amount: None,
    };
    let _res = app
        .execute_contract(user1.clone(), vesting_instance.clone(), &msg, &[])
        .unwrap();

    let msg = QueryMsg::VestingAccount {
        address: user1.to_string(),
    };

    let vesting_res: VestingAccountResponse = app
        .wrap()
        .query_wasm_smart(vesting_instance.clone(), &msg)
        .unwrap();
    assert_eq!(vesting_res.info.released_amount, Uint128::from(110u128));
    check_token_balance(
        &mut app,
        &astro_token_instance,
        &vesting_instance.clone(),
        200u128,
    );
    check_token_balance(&mut app, &astro_token_instance, &user1.clone(), 110u128);

    // Owner balance mustn't change after claim
    check_token_balance(
        &mut app,
        &astro_token_instance,
        &owner.clone(),
        TOKEN_INITIAL_AMOUNT - 310u128,
    );
}

#[test]
fn register_vesting_accounts_native() {
    let user1 = Addr::unchecked(USER1);
    let user2 = Addr::unchecked(USER2);
    let owner = Addr::unchecked(OWNER1);

    let mut app = mock_app(&owner);

    let token_code_id = store_token_code(&mut app);

    let random_token_instance =
        instantiate_token(&mut app, token_code_id, "RND", Some(1_000_000_000_000000));

    mint_tokens(
        &mut app,
        &random_token_instance,
        &owner,
        TOKEN_INITIAL_AMOUNT,
    );

    let vesting_instance = instantiate_vesting_remote_chain(&mut app);

    let msg = Cw20ExecuteMsg::Send {
        contract: vesting_instance.to_string(),
        msg: to_binary(&Cw20HookMsg::RegisterVestingAccounts {
            vesting_accounts: vec![VestingAccount {
                address: user1.to_string(),
                schedules: vec![VestingSchedule {
                    start_point: VestingSchedulePoint {
                        time: Timestamp::from_seconds(100).seconds(),
                        amount: Uint128::zero(),
                    },
                    end_point: Some(VestingSchedulePoint {
                        time: Timestamp::from_seconds(150).seconds(),
                        amount: Uint128::new(100),
                    }),
                }],
            }],
        })
        .unwrap(),
        amount: Uint128::from(100u128),
    };

    let err = app
        .execute_contract(owner.clone(), random_token_instance.clone(), &msg, &[])
        .unwrap_err();
    assert_eq!(ContractError::Unauthorized {}, err.downcast().unwrap());

    // Checking that execute endpoint with random native coin is unreachable
    let native_msg = ExecuteMsg::RegisterVestingAccounts {
        vesting_accounts: vec![VestingAccount {
            address: user1.to_string(),
            schedules: vec![VestingSchedule {
                start_point: VestingSchedulePoint {
                    time: Timestamp::from_seconds(100).seconds(),
                    amount: Uint128::zero(),
                },
                end_point: Some(VestingSchedulePoint {
                    time: Timestamp::from_seconds(150).seconds(),
                    amount: Uint128::new(100),
                }),
            }],
        }],
    };

    let err = app
        .execute_contract(
            owner.clone(),
            vesting_instance.clone(),
            &native_msg,
            &coins(100u128, "random_coin"),
        )
        .unwrap_err();
    assert_eq!(
        ContractError::PaymentError(PaymentError::MissingDenom("ibc/ASTRO_TOKEN".to_string())),
        err.downcast().unwrap()
    );

    app.execute_contract(
        owner.clone(),
        vesting_instance.clone(),
        &native_msg,
        &coins(100u128, IBC_ASTRO),
    )
    .unwrap();

    let msg = QueryMsg::AvailableAmount {
        address: user1.to_string(),
    };

    let user1_vesting_amount: Uint128 = app
        .wrap()
        .query_wasm_smart(&vesting_instance, &msg)
        .unwrap();
    assert_eq!(user1_vesting_amount.u128(), 100u128);

<<<<<<< HEAD
    let bal = query_balance(&app.wrap(), &owner, IBC_ASTRO)
=======
    let bal = query_balance(&app.wrap(), owner.clone(), IBC_ASTRO.to_string())
>>>>>>> 042b0768
        .unwrap()
        .u128();
    assert_eq!(bal, TOKEN_INITIAL_AMOUNT - 100u128);

<<<<<<< HEAD
    let bal = query_balance(&app.wrap(), &vesting_instance, IBC_ASTRO)
=======
    let bal = query_balance(&app.wrap(), vesting_instance.clone(), IBC_ASTRO.to_string())
>>>>>>> 042b0768
        .unwrap()
        .u128();
    assert_eq!(bal, 100);

    // Let's check user1's final vesting amount after add schedule for a new one
    let msg = ExecuteMsg::RegisterVestingAccounts {
        vesting_accounts: vec![VestingAccount {
            address: user2.to_string(),
            schedules: vec![VestingSchedule {
                start_point: VestingSchedulePoint {
                    time: Timestamp::from_seconds(100).seconds(),
                    amount: Uint128::zero(),
                },
                end_point: Some(VestingSchedulePoint {
                    time: Timestamp::from_seconds(150).seconds(),
                    amount: Uint128::new(200),
                }),
            }],
        }],
    };

    app.execute_contract(
        owner.clone(),
        vesting_instance.clone(),
        &msg,
        &coins(200, IBC_ASTRO),
    )
    .unwrap();

    let msg = QueryMsg::AvailableAmount {
        address: user2.to_string(),
    };

    let user2_vesting_amount: Uint128 = app
        .wrap()
        .query_wasm_smart(vesting_instance.clone(), &msg)
        .unwrap();

<<<<<<< HEAD
    let bal = query_balance(&app.wrap(), &owner, IBC_ASTRO)
        .unwrap()
        .u128();
    assert_eq!(bal, TOKEN_INITIAL_AMOUNT - 300u128);
    let bal = query_balance(&app.wrap(), &vesting_instance, IBC_ASTRO)
=======
    let bal = query_balance(&app.wrap(), owner.clone(), IBC_ASTRO.to_string())
        .unwrap()
        .u128();
    assert_eq!(bal, TOKEN_INITIAL_AMOUNT - 300u128);
    let bal = query_balance(&app.wrap(), vesting_instance.clone(), IBC_ASTRO.to_string())
>>>>>>> 042b0768
        .unwrap()
        .u128();
    assert_eq!(bal, 300u128);

    // A new schedule has been added successfully and an old one hasn't changed.
    // The new schedule doesn't have the same value as the old one.
    assert_eq!(user2_vesting_amount, Uint128::new(200u128));
    assert_eq!(user1_vesting_amount, Uint128::from(100u128));

    // Add one more vesting schedule; final amount to vest must increase
    let msg = ExecuteMsg::RegisterVestingAccounts {
        vesting_accounts: vec![VestingAccount {
            address: user1.to_string(),
            schedules: vec![VestingSchedule {
                start_point: VestingSchedulePoint {
                    time: Timestamp::from_seconds(100).seconds(),
                    amount: Uint128::zero(),
                },
                end_point: Some(VestingSchedulePoint {
                    time: Timestamp::from_seconds(200).seconds(),
                    amount: Uint128::new(10),
                }),
            }],
        }],
    };

    app.execute_contract(
        owner.clone(),
        vesting_instance.clone(),
        &msg,
        &coins(10, IBC_ASTRO),
    )
    .unwrap();

    let msg = QueryMsg::AvailableAmount {
        address: user1.to_string(),
    };

    let vesting_res: Uint128 = app
        .wrap()
        .query_wasm_smart(vesting_instance.clone(), &msg)
        .unwrap();
    assert_eq!(vesting_res, Uint128::new(110u128));

<<<<<<< HEAD
    let bal = query_balance(&app.wrap(), &owner, IBC_ASTRO)
        .unwrap()
        .u128();
    assert_eq!(bal, TOKEN_INITIAL_AMOUNT - 310u128);
    let bal = query_balance(&app.wrap(), &vesting_instance, IBC_ASTRO)
=======
    let bal = query_balance(&app.wrap(), owner.clone(), IBC_ASTRO.to_string())
        .unwrap()
        .u128();
    assert_eq!(bal, TOKEN_INITIAL_AMOUNT - 310u128);
    let bal = query_balance(&app.wrap(), vesting_instance.clone(), IBC_ASTRO.to_string())
>>>>>>> 042b0768
        .unwrap()
        .u128();
    assert_eq!(bal, 310u128);

    let msg = ExecuteMsg::Claim {
        recipient: None,
        amount: None,
    };
    let _res = app
        .execute_contract(user1.clone(), vesting_instance.clone(), &msg, &[])
        .unwrap();

    let msg = QueryMsg::VestingAccount {
        address: user1.to_string(),
    };

    let vesting_res: VestingAccountResponse = app
        .wrap()
        .query_wasm_smart(vesting_instance.clone(), &msg)
        .unwrap();
    assert_eq!(vesting_res.info.released_amount, Uint128::from(110u128));

<<<<<<< HEAD
    let bal = query_balance(&app.wrap(), &vesting_instance, IBC_ASTRO)
        .unwrap()
        .u128();
    assert_eq!(bal, 200);
    let bal = query_balance(&app.wrap(), &user1, IBC_ASTRO)
=======
    let bal = query_balance(&app.wrap(), vesting_instance.clone(), IBC_ASTRO.to_string())
        .unwrap()
        .u128();
    assert_eq!(bal, 200);
    let bal = query_balance(&app.wrap(), user1.clone(), IBC_ASTRO.to_string())
>>>>>>> 042b0768
        .unwrap()
        .u128();
    assert_eq!(bal, 110u128);

<<<<<<< HEAD
    let bal = query_balance(&app.wrap(), &owner, IBC_ASTRO)
=======
    let bal = query_balance(&app.wrap(), owner.clone(), IBC_ASTRO.to_string())
>>>>>>> 042b0768
        .unwrap()
        .u128();
    assert_eq!(bal, TOKEN_INITIAL_AMOUNT - 310u128);
}

<<<<<<< HEAD
=======
#[test]
fn withdraw_from_active_schedule() {
    let owner = Addr::unchecked(OWNER1);
    let mut app = mock_app(&owner);
    let token_code_id = store_token_code(&mut app);
    let astro_token = instantiate_token(&mut app, token_code_id, "Astro", None);
    let vesting_instance = instantiate_vesting(&mut app, &astro_token);

    let user1 = Addr::unchecked("user1");
    let vested_amount = Uint128::new(100_000_000_000000);
    let start_time = 1654599600;
    let end_time = 1686135600;
    let now_ts = 1675159485;

    app.update_block(|b| b.time = Timestamp::from_seconds(now_ts));

    let msg = Cw20ExecuteMsg::Send {
        contract: vesting_instance.to_string(),
        msg: to_binary(&Cw20HookMsg::RegisterVestingAccounts {
            vesting_accounts: vec![VestingAccount {
                address: user1.to_string(),
                schedules: vec![VestingSchedule {
                    start_point: VestingSchedulePoint {
                        time: start_time,
                        amount: Uint128::new(1_000_000_000000),
                    },
                    end_point: Some(VestingSchedulePoint {
                        time: end_time,
                        amount: Uint128::new(100_000_000_000000),
                    }),
                }],
            }],
        })
        .unwrap(),
        amount: vested_amount,
    };
    app.execute_contract(owner.clone(), astro_token.clone(), &msg, &[])
        .unwrap();

    // Claim and check current amount
    claim_and_check(
        &mut app,
        &user1,
        &vesting_instance,
        &astro_token,
        65_543_017_979452,
    );

    let withdraw_amount = Uint128::new(10_000_000_000000);
    let recipient = Addr::unchecked("recipient");
    let withdraw_msg = ExecuteMsg::WithdrawFromActiveSchedule {
        account: user1.to_string(),
        recipient: Some(recipient.to_string()),
        withdraw_amount,
    };
    app.execute_contract(owner.clone(), vesting_instance.clone(), &withdraw_msg, &[])
        .unwrap();

    // Recipient received tokens
    let recipient_bal = query_token_balance(&mut app, &astro_token, &recipient);
    assert_eq!(recipient_bal, withdraw_amount);

    // User1 did not receive tokens after withdraw event
    claim_and_check(
        &mut app,
        &user1,
        &vesting_instance,
        &astro_token,
        65_543_017_979452,
    );

    app.update_block(|b| b.time = b.time.plus_seconds(86400 * 7));

    // User1 available amount is still being increased but now with reduced slope
    claim_and_check(
        &mut app,
        &user1,
        &vesting_instance,
        &astro_token,
        66_890_633_481478,
    );

    app.update_block(|b| b.time = Timestamp::from_seconds(end_time));

    // In the end of the schedule user1 receives all tokens minus withdrawn amount
    claim_and_check(
        &mut app,
        &user1,
        &vesting_instance,
        &astro_token,
        (vested_amount - withdraw_amount).u128(),
    );
}

#[test]
fn withdraw_overlapping_schedules() {
    let owner = Addr::unchecked(OWNER1);
    let mut app = mock_app(&owner);
    let token_code_id = store_token_code(&mut app);
    let astro_token = instantiate_token(&mut app, token_code_id, "Astro", None);
    let vesting_instance = instantiate_vesting(&mut app, &astro_token);

    let user1 = Addr::unchecked("user1");
    let vested_amount = Uint128::new(100_000_000_000000);
    let start_time = 1654599600;
    let end_time = 1686135600;
    let now_ts = 1675159485;

    app.update_block(|b| b.time = Timestamp::from_seconds(now_ts));

    let msg = Cw20ExecuteMsg::Send {
        contract: vesting_instance.to_string(),
        msg: to_binary(&Cw20HookMsg::RegisterVestingAccounts {
            vesting_accounts: vec![VestingAccount {
                address: user1.to_string(),
                schedules: vec![
                    VestingSchedule {
                        start_point: VestingSchedulePoint {
                            time: start_time,
                            amount: Uint128::new(1_000_000_000000),
                        },
                        end_point: Some(VestingSchedulePoint {
                            time: end_time,
                            amount: Uint128::new(50_000_000_000000),
                        }),
                    },
                    VestingSchedule {
                        start_point: VestingSchedulePoint {
                            time: now_ts - 86400 * 7,
                            amount: Uint128::new(50_000_000_000000),
                        },
                        end_point: None,
                    },
                ],
            }],
        })
        .unwrap(),
        amount: vested_amount,
    };
    app.execute_contract(owner.clone(), astro_token.clone(), &msg, &[])
        .unwrap();

    claim_and_check(
        &mut app,
        &user1,
        &vesting_instance,
        &astro_token,
        82_945_534_151445,
    );

    let withdraw_amount = Uint128::new(10_000_000_000000);
    let recipient = Addr::unchecked("recipient");
    let withdraw_msg = ExecuteMsg::WithdrawFromActiveSchedule {
        account: user1.to_string(),
        recipient: Some(recipient.to_string()),
        withdraw_amount,
    };

    // Since we do not consider schedule without end point as active it is possible to withdraw from
    // active schedule with end_point.
    app.execute_contract(owner.clone(), vesting_instance.clone(), &withdraw_msg, &[])
        .unwrap();

    // Recipient received tokens
    let recipient_bal = query_token_balance(&mut app, &astro_token, &recipient);
    assert_eq!(recipient_bal, withdraw_amount);

    // User1 did not receive tokens after withdraw event
    claim_and_check(
        &mut app,
        &user1,
        &vesting_instance,
        &astro_token,
        82_945_534_151445,
    );

    // Go to the end of the 1st schedule
    app.update_block(|b| b.time = Timestamp::from_seconds(end_time));

    // In the end of the schedule user1 receives all tokens minus withdrawn amount
    claim_and_check(
        &mut app,
        &user1,
        &vesting_instance,
        &astro_token,
        (vested_amount - withdraw_amount).u128(),
    );
}

#[test]
fn withdraw_overlapping_schedules2() {
    let owner = Addr::unchecked(OWNER1);
    let mut app = mock_app(&owner);
    let token_code_id = store_token_code(&mut app);
    let astro_token = instantiate_token(&mut app, token_code_id, "Astro", None);
    let vesting_instance = instantiate_vesting(&mut app, &astro_token);

    let user1 = Addr::unchecked("user1");
    let vested_amount = Uint128::new(100_000_000_000000);
    let start_time = 1654599600;
    let end_time = 1686135600;
    let now_ts = 1675159485;

    app.update_block(|b| b.time = Timestamp::from_seconds(now_ts));

    let msg = Cw20ExecuteMsg::Send {
        contract: vesting_instance.to_string(),
        msg: to_binary(&Cw20HookMsg::RegisterVestingAccounts {
            vesting_accounts: vec![VestingAccount {
                address: user1.to_string(),
                schedules: vec![
                    VestingSchedule {
                        start_point: VestingSchedulePoint {
                            time: start_time,
                            amount: Uint128::new(1_000_000_000000),
                        },
                        end_point: Some(VestingSchedulePoint {
                            time: end_time,
                            amount: Uint128::new(50_000_000_000000),
                        }),
                    },
                    VestingSchedule {
                        start_point: VestingSchedulePoint {
                            time: now_ts - 86400 * 7,
                            amount: Uint128::new(1_000_000_000000),
                        },
                        end_point: Some(VestingSchedulePoint {
                            time: end_time + 86400 * 7,
                            amount: Uint128::new(50_000_000_000000),
                        }),
                    },
                ],
            }],
        })
        .unwrap(),
        amount: vested_amount,
    };
    app.execute_contract(owner.clone(), astro_token.clone(), &msg, &[])
        .unwrap();

    claim_and_check(
        &mut app,
        &user1,
        &vesting_instance,
        &astro_token,
        36_377_496_494237,
    );

    let recipient = Addr::unchecked("recipient");
    let withdraw_msg = ExecuteMsg::WithdrawFromActiveSchedule {
        account: user1.to_string(),
        recipient: Some(recipient.to_string()),
        withdraw_amount: Uint128::new(10_000_000_000000),
    };
    let err = app
        .execute_contract(owner.clone(), vesting_instance.clone(), &withdraw_msg, &[])
        .unwrap_err();
    assert_eq!(
        ContractError::MultipleActiveSchedules(user1.to_string()),
        err.downcast().unwrap(),
    );

    // Go to the end of the 1st schedule
    app.update_block(|b| b.time = Timestamp::from_seconds(end_time));

    // Trying to withdraw again
    let err = app
        .execute_contract(owner.clone(), vesting_instance.clone(), &withdraw_msg, &[])
        .unwrap_err();
    // There is no 10M ASTRO available for withdrawal
    assert_eq!(
        ContractError::NotEnoughTokens(Uint128::new(2_431_962_342793)),
        err.downcast().unwrap(),
    );

    claim_and_check(
        &mut app,
        &user1,
        &vesting_instance,
        &astro_token,
        97_568_037_657_207,
    );

    // Withdrawing 1M ASTRO
    let withdraw_amount = Uint128::new(1_000_000_000000);
    let withdraw_msg = ExecuteMsg::WithdrawFromActiveSchedule {
        account: user1.to_string(),
        recipient: Some(recipient.to_string()),
        withdraw_amount,
    };
    app.execute_contract(owner.clone(), vesting_instance.clone(), &withdraw_msg, &[])
        .unwrap();

    // Recipient received tokens
    let recipient_bal = query_token_balance(&mut app, &astro_token, &recipient);
    assert_eq!(recipient_bal, withdraw_amount);

    // user1's amount was not changed
    claim_and_check(
        &mut app,
        &user1,
        &vesting_instance,
        &astro_token,
        97_568_037_657_207,
    );

    // Go to the end of the 2nd schedule
    app.update_block(|b| b.time = Timestamp::from_seconds(end_time + 86400 * 7));

    // user1 received all tokens except 1M ASTRO
    claim_and_check(
        &mut app,
        &user1,
        &vesting_instance,
        &astro_token,
        (vested_amount - withdraw_amount).u128(),
    );
}

>>>>>>> 042b0768
fn mock_app(owner: &Addr) -> App {
    App::new(|app, _, storage| {
        app.bank
            .init_balance(
                storage,
                owner,
                vec![
                    coin(TOKEN_INITIAL_AMOUNT, IBC_ASTRO),
                    coin(1_000_0000000u128, "random_coin"),
                ],
            )
            .unwrap()
    })
}

fn store_token_code(app: &mut App) -> u64 {
    let astro_token_contract = Box::new(ContractWrapper::new_with_empty(
        astroport_token::contract::execute,
        astroport_token::contract::instantiate,
        astroport_token::contract::query,
    ));

    app.store_code(astro_token_contract)
}

fn instantiate_token(app: &mut App, token_code_id: u64, name: &str, cap: Option<u128>) -> Addr {
    let name = String::from(name);

    let msg = TokenInstantiateMsg {
        name: name.clone(),
        symbol: name.clone(),
        decimals: 6,
        initial_balances: vec![],
        mint: Some(MinterResponse {
            minter: String::from(OWNER1),
            cap: cap.map(|v| Uint128::from(v)),
        }),
        marketing: None,
    };

    app.instantiate_contract(
        token_code_id,
        Addr::unchecked(OWNER1),
        &msg,
        &[],
        name,
        None,
    )
    .unwrap()
}

fn instantiate_vesting(mut app: &mut App, astro_token_instance: &Addr) -> Addr {
    let vesting_contract = Box::new(ContractWrapper::new_with_empty(
        astroport_vesting::contract::execute,
        astroport_vesting::contract::instantiate,
        astroport_vesting::contract::query,
    ));
    let owner = Addr::unchecked(OWNER1);
    let vesting_code_id = app.store_code(vesting_contract);

    let init_msg = InstantiateMsg {
        owner: OWNER1.to_string(),
        vesting_token: token_asset_info(astro_token_instance.clone()),
    };

    let vesting_instance = app
        .instantiate_contract(
            vesting_code_id,
            owner.clone(),
            &init_msg,
            &[],
            "Vesting",
            None,
        )
        .unwrap();

    let res: Config = app
        .wrap()
        .query_wasm_smart(vesting_instance.clone(), &QueryMsg::Config {})
        .unwrap();
    assert_eq!(
        astro_token_instance.to_string(),
        res.vesting_token.to_string()
    );

    mint_tokens(
        &mut app,
        &astro_token_instance,
        &owner,
        TOKEN_INITIAL_AMOUNT,
    );

    check_token_balance(
        &mut app,
        &astro_token_instance,
        &owner,
        TOKEN_INITIAL_AMOUNT,
    );

    vesting_instance
}

fn instantiate_vesting_remote_chain(app: &mut App) -> Addr {
    let vesting_contract = Box::new(ContractWrapper::new_with_empty(
        astroport_vesting::contract::execute,
        astroport_vesting::contract::instantiate,
        astroport_vesting::contract::query,
    ));
    let owner = Addr::unchecked(OWNER1);
    let vesting_code_id = app.store_code(vesting_contract);

    let init_msg = InstantiateMsg {
        owner: OWNER1.to_string(),
        vesting_token: native_asset_info(IBC_ASTRO.to_string()),
    };

    app.instantiate_contract(
        vesting_code_id,
        owner.clone(),
        &init_msg,
        &[],
        "Vesting",
        None,
    )
    .unwrap()
}

fn mint_tokens(app: &mut App, token: &Addr, recipient: &Addr, amount: u128) {
    let msg = Cw20ExecuteMsg::Mint {
        recipient: recipient.to_string(),
        amount: Uint128::from(amount),
    };

    app.execute_contract(Addr::unchecked(OWNER1), token.to_owned(), &msg, &[])
        .unwrap();
}

fn check_token_balance(app: &mut App, token: &Addr, address: &Addr, expected: u128) {
    let msg = Cw20QueryMsg::Balance {
        address: address.to_string(),
    };
    let res: StdResult<BalanceResponse> = app.wrap().query_wasm_smart(token, &msg);
    assert_eq!(res.unwrap().balance, Uint128::from(expected));
}

fn query_token_balance(app: &mut App, token: &Addr, address: &Addr) -> Uint128 {
    let msg = Cw20QueryMsg::Balance {
        address: address.to_string(),
    };
    let res: BalanceResponse = app.wrap().query_wasm_smart(token, &msg).unwrap();

    res.balance
}

fn claim_and_check(
    app: &mut App,
    who: &Addr,
    vesting: &Addr,
    astro_token: &Addr,
    expected_amount: u128,
) {
    app.execute_contract(
        who.clone(),
        vesting.clone(),
        &ExecuteMsg::Claim {
            recipient: None,
            amount: None,
        },
        &[],
    )
    .unwrap();
    let astro_amount = query_token_balance(app, &astro_token, &who);
    assert_eq!(astro_amount.u128(), expected_amount);
}<|MERGE_RESOLUTION|>--- conflicted
+++ resolved
@@ -304,21 +304,13 @@
     assert_eq!(user1_vesting_amount.clone(), Uint128::new(300u128));
 
     // Check owner balance
-<<<<<<< HEAD
     let bal = query_balance(&app.wrap(), &owner, IBC_ASTRO)
-=======
-    let bal = query_balance(&app.wrap(), owner.clone(), IBC_ASTRO.to_string())
->>>>>>> 042b0768
         .unwrap()
         .u128();
     assert_eq!(bal, TOKEN_INITIAL_AMOUNT - 300u128);
 
     // Check vesting balance
-<<<<<<< HEAD
     let bal = query_balance(&app.wrap(), &vesting_instance, IBC_ASTRO)
-=======
-    let bal = query_balance(&app.wrap(), vesting_instance.clone(), IBC_ASTRO.to_string())
->>>>>>> 042b0768
         .unwrap()
         .u128();
     assert_eq!(bal, 300u128);
@@ -342,31 +334,19 @@
     assert_eq!(vesting_res.info.released_amount, Uint128::from(300u128));
 
     // Check vesting balance
-<<<<<<< HEAD
     let bal = query_balance(&app.wrap(), &vesting_instance, IBC_ASTRO)
-=======
-    let bal = query_balance(&app.wrap(), vesting_instance.clone(), IBC_ASTRO.to_string())
->>>>>>> 042b0768
         .unwrap()
         .u128();
     assert_eq!(bal, 0);
 
     // Check user balance
-<<<<<<< HEAD
     let bal = query_balance(&app.wrap(), &user1, IBC_ASTRO)
-=======
-    let bal = query_balance(&app.wrap(), user1.clone(), IBC_ASTRO.to_string())
->>>>>>> 042b0768
         .unwrap()
         .u128();
     assert_eq!(bal, 300);
 
     // Owner balance mustn't change after claim
-<<<<<<< HEAD
     let bal = query_balance(&app.wrap(), &owner, IBC_ASTRO)
-=======
-    let bal = query_balance(&app.wrap(), owner.clone(), IBC_ASTRO.to_string())
->>>>>>> 042b0768
         .unwrap()
         .u128();
     assert_eq!(bal, TOKEN_INITIAL_AMOUNT - 300u128);
@@ -760,20 +740,12 @@
         .unwrap();
     assert_eq!(user1_vesting_amount.u128(), 100u128);
 
-<<<<<<< HEAD
     let bal = query_balance(&app.wrap(), &owner, IBC_ASTRO)
-=======
-    let bal = query_balance(&app.wrap(), owner.clone(), IBC_ASTRO.to_string())
->>>>>>> 042b0768
         .unwrap()
         .u128();
     assert_eq!(bal, TOKEN_INITIAL_AMOUNT - 100u128);
 
-<<<<<<< HEAD
     let bal = query_balance(&app.wrap(), &vesting_instance, IBC_ASTRO)
-=======
-    let bal = query_balance(&app.wrap(), vesting_instance.clone(), IBC_ASTRO.to_string())
->>>>>>> 042b0768
         .unwrap()
         .u128();
     assert_eq!(bal, 100);
@@ -812,19 +784,11 @@
         .query_wasm_smart(vesting_instance.clone(), &msg)
         .unwrap();
 
-<<<<<<< HEAD
     let bal = query_balance(&app.wrap(), &owner, IBC_ASTRO)
         .unwrap()
         .u128();
     assert_eq!(bal, TOKEN_INITIAL_AMOUNT - 300u128);
     let bal = query_balance(&app.wrap(), &vesting_instance, IBC_ASTRO)
-=======
-    let bal = query_balance(&app.wrap(), owner.clone(), IBC_ASTRO.to_string())
-        .unwrap()
-        .u128();
-    assert_eq!(bal, TOKEN_INITIAL_AMOUNT - 300u128);
-    let bal = query_balance(&app.wrap(), vesting_instance.clone(), IBC_ASTRO.to_string())
->>>>>>> 042b0768
         .unwrap()
         .u128();
     assert_eq!(bal, 300u128);
@@ -869,19 +833,11 @@
         .unwrap();
     assert_eq!(vesting_res, Uint128::new(110u128));
 
-<<<<<<< HEAD
     let bal = query_balance(&app.wrap(), &owner, IBC_ASTRO)
         .unwrap()
         .u128();
     assert_eq!(bal, TOKEN_INITIAL_AMOUNT - 310u128);
     let bal = query_balance(&app.wrap(), &vesting_instance, IBC_ASTRO)
-=======
-    let bal = query_balance(&app.wrap(), owner.clone(), IBC_ASTRO.to_string())
-        .unwrap()
-        .u128();
-    assert_eq!(bal, TOKEN_INITIAL_AMOUNT - 310u128);
-    let bal = query_balance(&app.wrap(), vesting_instance.clone(), IBC_ASTRO.to_string())
->>>>>>> 042b0768
         .unwrap()
         .u128();
     assert_eq!(bal, 310u128);
@@ -904,35 +860,21 @@
         .unwrap();
     assert_eq!(vesting_res.info.released_amount, Uint128::from(110u128));
 
-<<<<<<< HEAD
     let bal = query_balance(&app.wrap(), &vesting_instance, IBC_ASTRO)
         .unwrap()
         .u128();
     assert_eq!(bal, 200);
     let bal = query_balance(&app.wrap(), &user1, IBC_ASTRO)
-=======
-    let bal = query_balance(&app.wrap(), vesting_instance.clone(), IBC_ASTRO.to_string())
-        .unwrap()
-        .u128();
-    assert_eq!(bal, 200);
-    let bal = query_balance(&app.wrap(), user1.clone(), IBC_ASTRO.to_string())
->>>>>>> 042b0768
         .unwrap()
         .u128();
     assert_eq!(bal, 110u128);
 
-<<<<<<< HEAD
     let bal = query_balance(&app.wrap(), &owner, IBC_ASTRO)
-=======
-    let bal = query_balance(&app.wrap(), owner.clone(), IBC_ASTRO.to_string())
->>>>>>> 042b0768
         .unwrap()
         .u128();
     assert_eq!(bal, TOKEN_INITIAL_AMOUNT - 310u128);
 }
 
-<<<<<<< HEAD
-=======
 #[test]
 fn withdraw_from_active_schedule() {
     let owner = Addr::unchecked(OWNER1);
@@ -1252,7 +1194,6 @@
     );
 }
 
->>>>>>> 042b0768
 fn mock_app(owner: &Addr) -> App {
     App::new(|app, _, storage| {
         app.bank
