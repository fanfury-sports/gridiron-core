--- conflicted
+++ resolved
@@ -23,11 +23,7 @@
 cw-storage-plus = "0.15"
 cw1-whitelist = { version = "0.15", features = ["library"] }
 thiserror = { version = "1.0" }
-<<<<<<< HEAD
-astroport-governance = { git = "https://github.com/astroport-fi/astroport-governance" }
-=======
-astroport-governance = { git = "https://github.com/astroport-fi/hidden_astroport_governance", version = "1" }
->>>>>>> 66d00d73
+astroport-governance = { git = "https://github.com/astroport-fi/astroport-governance", version = "1" }
 protobuf = { version = "2", features = ["with-bytes"] }
 cosmwasm-std = "1.1"
 cw2 = "0.15"
@@ -37,14 +33,8 @@
 cw-utils = "1.0.1"
 
 [dev-dependencies]
-<<<<<<< HEAD
 generator-controller = { git = "https://github.com/astroport-fi/astroport-governance" }
-astroport-mocks = { path = "../../../packages/astroport_mocks/" }
-cw-multi-test = "0.15"
-=======
-generator-controller = { git = "https://github.com/astroport-fi/hidden_astroport_governance", branch = "main" }
 astroport-mocks = { path = "../../../packages/astroport_mocks" }
->>>>>>> 66d00d73
 astroport-token = { path = "../../token" }
 astroport-vesting = { path = "../vesting" }
 astroport-staking = { path = "../staking" }
