use astroport::asset::{native_asset_info, token_asset_info, Asset, AssetInfo, PairInfo};
use astroport::generator::{ExecuteMsg, QueryMsg, StakerResponse};
use astroport_governance::utils::WEEK;

use astroport::generator_proxy::{ConfigResponse, ExecuteMsg as ProxyExecuteMsg};
use astroport::pair::StablePoolParams;
use astroport::{
    factory::{
        ConfigResponse as FactoryConfigResponse, ExecuteMsg as FactoryExecuteMsg,
        InstantiateMsg as FactoryInstantiateMsg, PairConfig, PairType, QueryMsg as FactoryQueryMsg,
    },
    generator::{
        Cw20HookMsg as GeneratorHookMsg, ExecuteMsg as GeneratorExecuteMsg,
        InstantiateMsg as GeneratorInstantiateMsg, PendingTokenResponse, PoolInfoResponse,
        QueryMsg as GeneratorQueryMsg,
    },
    generator_proxy::InstantiateMsg as ProxyInstantiateMsg,
    token::InstantiateMsg as TokenInstantiateMsg,
    vesting::{
        Cw20HookMsg as VestingHookMsg, InstantiateMsg as VestingInstantiateMsg, VestingAccount,
        VestingSchedule, VestingSchedulePoint,
    },
};
use astroport_generator::error::ContractError;
use astroport_generator::state::Config;
use cosmwasm_std::{to_binary, Addr, Binary, StdResult, Uint128, Uint64};
use cw20::{BalanceResponse, Cw20ExecuteMsg, Cw20QueryMsg, MinterResponse};
use cw_multi_test::{next_block, App, ContractWrapper, Executor};
use valkyrie::lp_staking::execute_msgs::InstantiateMsg as ValkyrieInstantiateMsg;

use crate::test_utils::controller_helper::ControllerHelper;
use crate::test_utils::{mock_app as mock_app_helper, mock_app, AppExtension};

#[cfg(test)]
mod test_utils;

const OWNER: &str = "owner";
const USER1: &str = "user1";
const USER2: &str = "user2";
const USER3: &str = "user3";
const USER4: &str = "user4";
const USER5: &str = "user5";
const USER6: &str = "user6";
const USER7: &str = "user7";
const USER8: &str = "user8";
const USER9: &str = "user9";

struct PoolWithProxy {
    pool: (String, Uint128),
    proxy: Option<Addr>,
}

#[test]
fn test_boost_checkpoints() {
    let mut app = mock_app_helper();
    let owner = Addr::unchecked("owner");
    let helper_controller = ControllerHelper::init(&mut app, &owner);

    let user1 = Addr::unchecked(USER1);
    let user2 = Addr::unchecked(USER2);

    let cny_eur_token_code_id = store_token_code(&mut app);

    let cny_token = instantiate_token(&mut app, cny_eur_token_code_id, "CNY", None);
    let eur_token = instantiate_token(&mut app, cny_eur_token_code_id, "EUR", None);

    let (pair_cny_eur, lp_cny_eur) = create_pair(
        &mut app,
        &helper_controller.factory,
        None,
        None,
        vec![
            AssetInfo::Token {
                contract_addr: cny_token.clone(),
            },
            AssetInfo::Token {
                contract_addr: eur_token.clone(),
            },
        ],
    );

    register_lp_tokens_in_generator(
        &mut app,
        &helper_controller.generator,
        vec![PoolWithProxy {
            pool: (lp_cny_eur.to_string(), Uint128::from(100u32)),
            proxy: None,
        }],
    );

    // Mint tokens, so user can deposit
    mint_tokens(&mut app, pair_cny_eur.clone(), &lp_cny_eur, &user1, 10);

    // Create short lock user1
    helper_controller
        .escrow_helper
        .mint_xastro(&mut app, USER1, 100);

    helper_controller
        .escrow_helper
        .create_lock(&mut app, USER1, WEEK * 3, 100f32)
        .unwrap();

    deposit_lp_tokens_to_generator(
        &mut app,
        &helper_controller.generator,
        USER1,
        &[(&lp_cny_eur, 10)],
    );

    check_token_balance(&mut app, &lp_cny_eur, &helper_controller.generator, 10);

    // check if virtual amount equal to 10
    check_emission_balance(
        &mut app,
        &helper_controller.generator,
        &lp_cny_eur,
        &user1,
        10,
    );

    // Mint tokens, so user2 can deposit
    mint_tokens(&mut app, pair_cny_eur.clone(), &lp_cny_eur, &user2, 10);

    // Create short lock user2
    helper_controller
        .escrow_helper
        .mint_xastro(&mut app, USER2, 100);

    helper_controller
        .escrow_helper
        .create_lock(&mut app, USER2, WEEK * 3, 100f32)
        .unwrap();

    deposit_lp_tokens_to_generator(
        &mut app,
        &helper_controller.generator,
        USER2,
        &[(&lp_cny_eur, 10)],
    );

    check_token_balance(&mut app, &lp_cny_eur, &helper_controller.generator, 20);

    // check if virtual amount equal to 10
    check_emission_balance(
        &mut app,
        &helper_controller.generator,
        &lp_cny_eur,
        &user2,
        10,
    );

    let err = app
        .execute_contract(
            Addr::unchecked(USER1),
            helper_controller.generator.clone(),
            &ExecuteMsg::CheckpointUserBoost {
                generators: vec![lp_cny_eur.to_string(); 26],
                user: Some(USER1.to_string()),
            },
            &[],
        )
        .unwrap_err();
    assert_eq!(
        "Maximum generator limit exceeded!",
        err.root_cause().to_string()
    );

    app.execute_contract(
        Addr::unchecked(USER1),
        helper_controller.generator.clone(),
        &ExecuteMsg::CheckpointUserBoost {
            generators: vec![lp_cny_eur.to_string()],
            user: Some(USER1.to_string()),
        },
        &[],
    )
    .unwrap();

    // check user1's ASTRO balance
    check_token_balance(
        &mut app,
        &helper_controller.escrow_helper.astro_token,
        &user1,
        0,
    );

    // check user2's ASTRO balance
    check_token_balance(
        &mut app,
        &helper_controller.escrow_helper.astro_token,
        &user2,
        0,
    );

    app.next_block(WEEK);

    app.execute_contract(
        Addr::unchecked(USER1),
        helper_controller.generator.clone(),
        &ExecuteMsg::Withdraw {
            lp_token: lp_cny_eur.to_string(),
            amount: Uint128::new(5),
        },
        &[],
    )
    .unwrap();

    check_emission_balance(
        &mut app,
        &helper_controller.generator,
        &lp_cny_eur,
        &user1,
        5,
    );

    check_emission_balance(
        &mut app,
        &helper_controller.generator,
        &lp_cny_eur,
        &user2,
        10,
    );

    // recalculate virtual amount for user2
    app.execute_contract(
        Addr::unchecked(USER2),
        helper_controller.generator.clone(),
        &ExecuteMsg::CheckpointUserBoost {
            generators: vec![lp_cny_eur.to_string()],
            user: Some(USER2.to_string()),
        },
        &[],
    )
    .unwrap();

    // check virtual amount for user2
    check_emission_balance(
        &mut app,
        &helper_controller.generator,
        &lp_cny_eur,
        &user2,
        8,
    );

    // check user1's ASTRO balance after withdraw
    check_token_balance(
        &mut app,
        &helper_controller.escrow_helper.astro_token,
        &user1,
        5_000_000,
    );

    check_pending_rewards(
        &mut app,
        &helper_controller.generator,
        &lp_cny_eur,
        USER1,
        (0, None),
    );

    check_pending_rewards(
        &mut app,
        &helper_controller.generator,
        &lp_cny_eur,
        USER2,
        (0, None),
    );

    app.next_block(WEEK);

    app.execute_contract(
        Addr::unchecked(USER2),
        helper_controller.generator.clone(),
        &ExecuteMsg::Withdraw {
            lp_token: lp_cny_eur.to_string(),
            amount: Uint128::new(5),
        },
        &[],
    )
    .unwrap();

    check_pending_rewards(
        &mut app,
        &helper_controller.generator,
        &lp_cny_eur,
        USER2,
        (0, None),
    );

    check_pending_rewards(
        &mut app,
        &helper_controller.generator,
        &lp_cny_eur,
        USER1,
        (3_846_153, None),
    );

    check_token_balance(
        &mut app,
        &helper_controller.escrow_helper.astro_token,
        &user1,
        5_000_000,
    );

    // check user2's ASTRO balance after withdraw and checkpoint
    check_token_balance(
        &mut app,
        &helper_controller.escrow_helper.astro_token,
        &user2,
        11_153_846,
    );

    // check virtual amount for user2 after withdraw
    check_emission_balance(
        &mut app,
        &helper_controller.generator,
        &lp_cny_eur,
        &user2,
        5,
    );

    // check virtual amount for user1
    check_emission_balance(
        &mut app,
        &helper_controller.generator,
        &lp_cny_eur,
        &user1,
        5,
    );
}

#[test]
fn proper_deposit_and_withdraw() {
    let mut app = mock_app();

    let user1 = Addr::unchecked(USER1);

    let token_code_id = store_token_code(&mut app);
    let factory_code_id = store_factory_code(&mut app);
    let pair_code_id = store_pair_code_id(&mut app);

    let astro_token_instance =
        instantiate_token(&mut app, token_code_id, "ASTRO", Some(1_000_000_000_000000));

    let native_coins_registry = instantiate_coin_registry(&mut app, None);
    let factory_instance = instantiate_factory(
        &mut app,
        factory_code_id,
        token_code_id,
        pair_code_id,
        None,
        &native_coins_registry,
    );

    let cny_eur_token_code_id = store_token_code(&mut app);

    let cny_token = instantiate_token(&mut app, cny_eur_token_code_id, "CNY", None);
    let eur_token = instantiate_token(&mut app, cny_eur_token_code_id, "EUR", None);
    let usd_token = instantiate_token(&mut app, cny_eur_token_code_id, "USD", None);

    let (pair_cny_eur, lp_cny_eur) = create_pair(
        &mut app,
        &factory_instance,
        None,
        None,
        vec![
            AssetInfo::Token {
                contract_addr: cny_token.clone(),
            },
            AssetInfo::Token {
                contract_addr: eur_token.clone(),
            },
        ],
    );

    let (pair_eur_usd, lp_eur_usd) = create_pair(
        &mut app,
        &factory_instance,
        None,
        None,
        vec![
            AssetInfo::Token {
                contract_addr: eur_token.clone(),
            },
            AssetInfo::Token {
                contract_addr: usd_token.clone(),
            },
        ],
    );

    let generator_instance =
        instantiate_generator(&mut app, &factory_instance, &astro_token_instance, None);

    register_lp_tokens_in_generator(
        &mut app,
        &generator_instance,
        vec![
            PoolWithProxy {
                pool: (lp_cny_eur.to_string(), Uint128::from(50u32)),
                proxy: None,
            },
            PoolWithProxy {
                pool: (lp_eur_usd.to_string(), Uint128::from(50u32)),
                proxy: None,
            },
        ],
    );

    // Mint tokens, so user can deposit
    mint_tokens(&mut app, pair_cny_eur.clone(), &lp_cny_eur, &user1, 10);
    mint_tokens(&mut app, pair_eur_usd.clone(), &lp_eur_usd, &user1, 10);

    deposit_lp_tokens_to_generator(
        &mut app,
        &generator_instance,
        USER1,
        &[(&lp_cny_eur, 10), (&lp_eur_usd, 10)],
    );

    check_token_balance(&mut app, &lp_cny_eur, &generator_instance, 10);
    check_token_balance(&mut app, &lp_eur_usd, &generator_instance, 10);

    check_pending_rewards(&mut app, &generator_instance, &lp_cny_eur, USER1, (0, None));
    check_pending_rewards(&mut app, &generator_instance, &lp_eur_usd, USER1, (0, None));

    app.update_block(|bi| next_block(bi));

    check_pending_rewards(
        &mut app,
        &generator_instance,
        &lp_cny_eur,
        USER1,
        (5000000, None),
    );

    check_pending_rewards(
        &mut app,
        &generator_instance,
        &lp_eur_usd,
        USER1,
        (5000000, None),
    );

    app.update_block(|bi| next_block(bi));

    let msg = GeneratorExecuteMsg::Withdraw {
        lp_token: lp_cny_eur.to_string(),
        amount: Uint128::new(10),
    };

    app.execute_contract(user1.clone(), generator_instance.clone(), &msg, &[])
        .unwrap();

    let msg = GeneratorExecuteMsg::Withdraw {
        lp_token: lp_eur_usd.to_string(),
        amount: Uint128::zero(),
    };

    let err = app
        .execute_contract(user1.clone(), generator_instance.clone(), &msg, &[])
        .unwrap_err();
    assert_eq!(ContractError::ZeroWithdraw {}, err.downcast().unwrap());

    let msg = GeneratorExecuteMsg::Withdraw {
        lp_token: lp_eur_usd.to_string(),
        amount: Uint128::new(10),
    };

    app.execute_contract(user1.clone(), generator_instance.clone(), &msg, &[])
        .unwrap();

    check_token_balance(&mut app, &lp_cny_eur, &generator_instance, 0);
    check_token_balance(&mut app, &lp_eur_usd, &generator_instance, 0);

    check_pending_rewards(&mut app, &generator_instance, &lp_cny_eur, USER1, (0, None));

    check_pending_rewards(&mut app, &generator_instance, &lp_eur_usd, USER1, (0, None));

    app.update_block(|bi| next_block(bi));

    check_pending_rewards(&mut app, &generator_instance, &lp_cny_eur, USER1, (0, None));

    check_pending_rewards(&mut app, &generator_instance, &lp_eur_usd, USER1, (0, None));
}

#[test]
fn set_tokens_per_block() {
    let mut app = mock_app();

    let token_code_id = store_token_code(&mut app);
    let astro_token_instance =
        instantiate_token(&mut app, token_code_id, "ASTRO", Some(1_000_000_000_000000));

    let factory_code_id = store_factory_code(&mut app);
    let pair_code_id = store_pair_code_id(&mut app);
    let native_coins_registry = instantiate_coin_registry(&mut app, None);
    let factory_instance = instantiate_factory(
        &mut app,
        factory_code_id,
        token_code_id,
        pair_code_id,
        None,
        &native_coins_registry,
    );

    let generator_instance = instantiate_generator(
        &mut app,
        &factory_instance,
        &astro_token_instance,
        Some(OWNER.to_string()),
    );

    let msg = QueryMsg::Config {};
    let res: Config = app
        .wrap()
        .query_wasm_smart(&generator_instance, &msg)
        .unwrap();

    assert_eq!(res.tokens_per_block, Uint128::new(10_000000));

    // Set new amount of tokens distributed per block
    let tokens_per_block = Uint128::new(100);

    let msg = GeneratorExecuteMsg::SetTokensPerBlock {
        amount: tokens_per_block,
    };
    app.execute_contract(
        Addr::unchecked(OWNER),
        generator_instance.clone(),
        &msg,
        &[],
    )
    .unwrap();

    let msg = GeneratorQueryMsg::Config {};
    let res: Config = app
        .wrap()
        .query_wasm_smart(&generator_instance, &msg)
        .unwrap();
    assert_eq!(res.tokens_per_block, tokens_per_block);
}

#[test]
fn update_config() {
    let mut app = mock_app();

    let token_code_id = store_token_code(&mut app);
    let astro_token_instance =
        instantiate_token(&mut app, token_code_id, "ASTRO", Some(1_000_000_000_000000));

    let factory_code_id = store_factory_code(&mut app);
    let pair_code_id = store_pair_code_id(&mut app);
    let native_coins_registry = instantiate_coin_registry(&mut app, None);
    let factory_instance = instantiate_factory(
        &mut app,
        factory_code_id,
        token_code_id,
        pair_code_id,
        None,
        &native_coins_registry,
    );

    let generator_instance = instantiate_generator(
        &mut app,
        &factory_instance,
        &astro_token_instance,
        Some(OWNER.to_string()),
    );

    let msg = QueryMsg::Config {};
    let res: Config = app
        .wrap()
        .query_wasm_smart(&generator_instance, &msg)
        .unwrap();

    assert_eq!(res.owner, OWNER);
    assert_eq!(res.generator_controller, Some(Addr::unchecked(OWNER)));
    assert_eq!(res.astro_token.to_string(), "contract0");
    assert_eq!(res.factory.to_string(), "contract2");
    assert_eq!(res.vesting_contract.to_string(), "contract3");

    let new_vesting = Addr::unchecked("new_vesting");

    let msg = ExecuteMsg::UpdateConfig {
        vesting_contract: Some(new_vesting.to_string()),
        generator_controller: None,
        guardian: None,
        voting_escrow: None,
        checkpoint_generator_limit: None,
    };

    // Assert cannot update with improper owner
    let e = app
        .execute_contract(
            Addr::unchecked("not_owner"),
            generator_instance.clone(),
            &msg,
            &[],
        )
        .unwrap_err();

    assert_eq!(e.root_cause().to_string(), "Unauthorized");

    app.execute_contract(
        Addr::unchecked(OWNER),
        generator_instance.clone(),
        &msg,
        &[],
    )
    .unwrap();

    let msg = QueryMsg::Config {};
    let res: Config = app
        .wrap()
        .query_wasm_smart(&generator_instance, &msg)
        .unwrap();

    assert_eq!(res.vesting_contract, new_vesting);
}

#[test]
fn update_owner() {
    let mut app = mock_app();

    let token_code_id = store_token_code(&mut app);
    let pair_code_id = store_pair_code_id(&mut app);
    let factory_code_id = store_factory_code(&mut app);
    let astro_token_instance =
        instantiate_token(&mut app, token_code_id, "ASTRO", Some(1_000_000_000_000000));
    let native_coins_registry = instantiate_coin_registry(&mut app, None);
    let factory_instance = instantiate_factory(
        &mut app,
        factory_code_id,
        token_code_id,
        pair_code_id,
        None,
        &native_coins_registry,
    );

    let generator_instance = instantiate_generator(
        &mut app,
        &factory_instance,
        &astro_token_instance,
        Some(OWNER.to_string()),
    );

    let new_owner = String::from("new_owner");

    // New owner
    let msg = ExecuteMsg::ProposeNewOwner {
        owner: new_owner.clone(),
        expires_in: 100, // seconds
    };

    // Unauthorized check
    let err = app
        .execute_contract(
            Addr::unchecked("not_owner"),
            generator_instance.clone(),
            &msg,
            &[],
        )
        .unwrap_err();
    assert_eq!(err.root_cause().to_string(), "Generic error: Unauthorized");

    // Claim before proposal
    let err = app
        .execute_contract(
            Addr::unchecked(new_owner.clone()),
            generator_instance.clone(),
            &ExecuteMsg::ClaimOwnership {},
            &[],
        )
        .unwrap_err();
    assert_eq!(
        err.root_cause().to_string(),
        "Generic error: Ownership proposal not found"
    );

    // Propose new owner
    app.execute_contract(
        Addr::unchecked(OWNER),
        generator_instance.clone(),
        &msg,
        &[],
    )
    .unwrap();

    // Claim from invalid addr
    let err = app
        .execute_contract(
            Addr::unchecked("invalid_addr"),
            generator_instance.clone(),
            &ExecuteMsg::ClaimOwnership {},
            &[],
        )
        .unwrap_err();
    assert_eq!(err.root_cause().to_string(), "Generic error: Unauthorized");

    // Claim ownership
    app.execute_contract(
        Addr::unchecked(new_owner.clone()),
        generator_instance.clone(),
        &ExecuteMsg::ClaimOwnership {},
        &[],
    )
    .unwrap();

    // Let's query the state
    let msg = QueryMsg::Config {};
    let res: Config = app
        .wrap()
        .query_wasm_smart(&generator_instance, &msg)
        .unwrap();

    assert_eq!(res.owner.to_string(), new_owner)
}

#[test]
fn disabling_pool() {
    let mut app = mock_app();

    let user1 = Addr::unchecked(USER1);
    let owner = Addr::unchecked(OWNER);

    let token_code_id = store_token_code(&mut app);
    let factory_code_id = store_factory_code(&mut app);
    let pair_code_id = store_pair_code_id(&mut app);

    let astro_token_instance =
        instantiate_token(&mut app, token_code_id, "ASTRO", Some(1_000_000_000_000000));
    let native_coins_registry = instantiate_coin_registry(&mut app, None);
    let factory_instance = instantiate_factory(
        &mut app,
        factory_code_id,
        token_code_id,
        pair_code_id,
        None,
        &native_coins_registry,
    );

    let eur_usdt_token_code_id = store_token_code(&mut app);
    let eur_token = instantiate_token(&mut app, eur_usdt_token_code_id, "EUR", None);
    let usdt_token = instantiate_token(&mut app, eur_usdt_token_code_id, "USDT", None);

    let (pair_eur_usdt, lp_eur_usdt) = create_pair(
        &mut app,
        &factory_instance,
        None,
        None,
        vec![
            AssetInfo::Token {
                contract_addr: eur_token.clone(),
            },
            AssetInfo::Token {
                contract_addr: usdt_token.clone(),
            },
        ],
    );

    let generator_instance =
        instantiate_generator(&mut app, &factory_instance, &astro_token_instance, None);

    // Disable generator
    let msg = FactoryExecuteMsg::UpdatePairConfig {
        config: PairConfig {
            code_id: pair_code_id,
            pair_type: PairType::Xyk {},
            total_fee_bps: 100,
            maker_fee_bps: 10,
            is_disabled: false,
            is_generator_disabled: true,
        },
    };

    app.execute_contract(owner.clone(), factory_instance.clone(), &msg, &[])
        .unwrap();

    // Mint tokens, so user can deposit
    mint_tokens(&mut app, pair_eur_usdt.clone(), &lp_eur_usdt, &user1, 10);

    let msg = Cw20ExecuteMsg::Send {
        contract: generator_instance.to_string(),
        msg: to_binary(&GeneratorHookMsg::Deposit {}).unwrap(),
        amount: Uint128::new(10),
    };

    let resp = app
        .execute_contract(user1.clone(), lp_eur_usdt.clone(), &msg, &[])
        .unwrap_err();
    assert_eq!(resp.root_cause().to_string(), "Generator is disabled!");

    // Enable generator
    let msg = FactoryExecuteMsg::UpdatePairConfig {
        config: PairConfig {
            code_id: pair_code_id,
            pair_type: PairType::Xyk {},
            total_fee_bps: 100,
            maker_fee_bps: 10,
            is_disabled: false,
            is_generator_disabled: false,
        },
    };

    app.execute_contract(owner.clone(), factory_instance.clone(), &msg, &[])
        .unwrap();

    // Register LP token
    register_lp_tokens_in_generator(
        &mut app,
        &generator_instance,
        vec![PoolWithProxy {
            pool: (lp_eur_usdt.to_string(), Uint128::from(10u32)),
            proxy: None,
        }],
    );

    let msg = Cw20ExecuteMsg::Send {
        contract: generator_instance.to_string(),
        msg: to_binary(&GeneratorHookMsg::Deposit {}).unwrap(),
        amount: Uint128::new(10),
    };

    app.execute_contract(user1.clone(), lp_eur_usdt.clone(), &msg, &[])
        .unwrap();
}

#[test]
fn generator_update_proxy_balance_failed() {
    let mut app = mock_app();

    let owner = Addr::unchecked(OWNER);
    let user1 = Addr::unchecked(USER1);
    let user2 = Addr::unchecked(USER2);

    let token_code_id = store_token_code(&mut app);
    let factory_code_id = store_factory_code(&mut app);
    let pair_code_id = store_pair_code_id(&mut app);

    let astro_token_instance =
        instantiate_token(&mut app, token_code_id, "ASTRO", Some(1_000_000_000_000000));
    let native_coins_registry = instantiate_coin_registry(&mut app, None);
    let factory_instance = instantiate_factory(
        &mut app,
        factory_code_id,
        token_code_id,
        pair_code_id,
        None,
        &native_coins_registry,
    );

    let cny_eur_token_code_id = store_token_code(&mut app);
    let eur_token = instantiate_token(&mut app, cny_eur_token_code_id, "EUR", None);
    let val_token = instantiate_token(&mut app, token_code_id, "VAL", None);

    let (pair_val_eur, lp_val_eur) = create_pair(
        &mut app,
        &factory_instance,
        None,
        None,
        vec![
            AssetInfo::Token {
                contract_addr: val_token.clone(),
            },
            AssetInfo::Token {
                contract_addr: eur_token.clone(),
            },
        ],
    );

    let generator_instance =
        instantiate_generator(&mut app, &factory_instance, &astro_token_instance, None);

    let vkr_staking_instance =
        instantiate_valkyrie_protocol(&mut app, &val_token, &pair_val_eur, &lp_val_eur);

    let proxy_code_id = store_proxy_code(&mut app);

    let proxy_to_vkr_instance = instantiate_proxy(
        &mut app,
        proxy_code_id,
        &generator_instance,
        &pair_val_eur,
        &lp_val_eur,
        &vkr_staking_instance,
        &val_token,
    );

    let msg = GeneratorExecuteMsg::SetupPools {
        pools: vec![(lp_val_eur.to_string(), Uint128::from(50u64))],
    };

    app.execute_contract(
        Addr::unchecked(OWNER),
        generator_instance.clone(),
        &msg,
        &[],
    )
    .unwrap();

    let msg = GeneratorExecuteMsg::MoveToProxy {
        lp_token: lp_val_eur.to_string(),
        proxy: proxy_to_vkr_instance.to_string(),
    };

    app.execute_contract(
        Addr::unchecked(OWNER),
        generator_instance.clone(),
        &msg,
        &[],
    )
    .unwrap();

    // Mint tokens, so user can deposit
    mint_tokens(&mut app, pair_val_eur.clone(), &lp_val_eur, &user1, 10);
    deposit_lp_tokens_to_generator(&mut app, &generator_instance, USER1, &[(&lp_val_eur, 10)]);

    // With the proxy, the Generator contract doesn't have the deposited LP tokens
    check_token_balance(&mut app, &lp_val_eur, &generator_instance, 0);
    // The LP tokens are in the 3rd party contract now
    check_token_balance(&mut app, &lp_val_eur, &vkr_staking_instance, 10);

    // Mint tokens on staking for distributing
    mint_tokens(
        &mut app,
        owner.clone(),
        &val_token,
        &vkr_staking_instance,
        200_000_000,
    );

    app.update_block(|bi| next_block(bi));

    // User 2
    mint_tokens(&mut app, pair_val_eur.clone(), &lp_val_eur, &user2, 10);
    deposit_lp_tokens_to_generator(&mut app, &generator_instance, USER2, &[(&lp_val_eur, 10)]);

    check_token_balance(&mut app, &lp_val_eur, &generator_instance, 0);
    check_token_balance(&mut app, &lp_val_eur, &vkr_staking_instance, 20);

    check_pending_rewards(
        &mut app,
        &generator_instance,
        &lp_val_eur,
        USER1,
        (10_000000, Some(vec![50_000000])),
    );

    // New deposits can't receive already calculated rewards
    check_pending_rewards(
        &mut app,
        &generator_instance,
        &lp_val_eur,
        USER2,
        (0, Some(vec![0])),
    );

    // Change pool alloc points
    app.execute_contract(
        owner.clone(),
        generator_instance.clone(),
        &GeneratorExecuteMsg::SetupPools {
            pools: vec![(lp_val_eur.to_string(), Uint128::new(60))],
        },
        &[],
    )
    .unwrap();

    app.update_block(|bi| next_block(bi));

    // check pending rewards for user1
    check_pending_rewards(
        &mut app,
        &generator_instance,
        &lp_val_eur,
        USER1,
        (15_000000, Some(vec![80_000_000])),
    );

    // check pending rewards for user2
    check_pending_rewards(
        &mut app,
        &generator_instance,
        &lp_val_eur,
        USER2,
        (5_000000, Some(vec![30000000])),
    );

    // check staking balance
    check_token_balance(&mut app, &lp_val_eur, &vkr_staking_instance, 20);

    // Check user1, user2 and proxy balances
    check_token_balance(&mut app, &val_token, &user1, 0);
    check_token_balance(&mut app, &val_token, &user2, 0);
    check_token_balance(&mut app, &val_token, &proxy_to_vkr_instance, 50_000_000);

    // Let's try withdraw for user1
    let msg = GeneratorExecuteMsg::Withdraw {
        lp_token: lp_val_eur.to_string(),
        amount: Uint128::new(5),
    };
    app.execute_contract(user1.clone(), generator_instance.clone(), &msg, &[])
        .unwrap();

    // check pending rewards for user1 after withdraw
    check_pending_rewards(
        &mut app,
        &generator_instance,
        &lp_val_eur,
        USER1,
        (0, Some(vec![0])),
    );

    check_pending_rewards(
        &mut app,
        &generator_instance,
        &lp_val_eur,
        USER2,
        (5_000_000, Some(vec![30_000_000])),
    );

    // Check user1, user2 and proxy balances
    check_token_balance(&mut app, &val_token, &user1, 80_000_000);
    check_token_balance(&mut app, &val_token, &user2, 0);
    check_token_balance(&mut app, &val_token, &proxy_to_vkr_instance, 30_000_000);

    // Compare rewards on proxy and generator
    let reps: PoolInfoResponse = app
        .wrap()
        .query_wasm_smart(
            &generator_instance,
            &QueryMsg::PoolInfo {
                lp_token: lp_val_eur.to_string(),
            },
        )
        .unwrap();

    // Generator proxy reward balance before update is 110_000_000
    assert_eq!(
        Uint128::new(110_000_000),
        reps.proxy_reward_balance_before_update
    );

    // Let's try checkpoint user boost
    app.execute_contract(
        user1.clone(),
        generator_instance.clone(),
        &GeneratorExecuteMsg::CheckpointUserBoost {
            generators: vec![lp_val_eur.to_string()],
            user: None,
        },
        &[],
    )
    .unwrap();

    // Compare rewards on proxy and generator
    let reps: PoolInfoResponse = app
        .wrap()
        .query_wasm_smart(
            &generator_instance,
            &QueryMsg::PoolInfo {
                lp_token: lp_val_eur.to_string(),
            },
        )
        .unwrap();

    // Proxies val_token balance is 30_000_000
    check_token_balance(&mut app, &val_token, &proxy_to_vkr_instance, 30_000_000);

    // Generator proxy reward balance before update is 30_000_000
    assert_eq!(
        Uint128::new(30_000_000),
        reps.proxy_reward_balance_before_update
    );

    // Let's try claim rewards for user2
    let msg = GeneratorExecuteMsg::ClaimRewards {
        lp_tokens: vec![lp_val_eur.to_string()],
    };
    app.execute_contract(user2.clone(), generator_instance.clone(), &msg, &[])
        .unwrap();

    // Check user1, user2 and proxy balances
    check_token_balance(&mut app, &val_token, &user1, 80_000_000);
    check_token_balance(&mut app, &val_token, &user2, 30_000_000);
    check_token_balance(&mut app, &val_token, &proxy_to_vkr_instance, 0);

    // Let's try deactivate pool
    app.execute_contract(
        factory_instance.clone(),
        generator_instance.clone(),
        &GeneratorExecuteMsg::DeactivatePool {
            lp_token: lp_val_eur.to_string(),
        },
        &[],
    )
    .unwrap();

    app.update_block(|bi| next_block(bi));

    // Let's try claim rewards for user1
    let msg = GeneratorExecuteMsg::ClaimRewards {
        lp_tokens: vec![lp_val_eur.to_string()],
    };
    app.execute_contract(user2.clone(), generator_instance.clone(), &msg, &[])
        .unwrap();

    // Let's try checkpoint user boost
    app.execute_contract(
        factory_instance.clone(),
        generator_instance.clone(),
        &GeneratorExecuteMsg::CheckpointUserBoost {
            generators: vec![lp_val_eur.to_string()],
            user: None,
        },
        &[],
    )
    .unwrap();

    // check pending rewards for user1 after withdraw
    check_pending_rewards(
        &mut app,
        &generator_instance,
        &lp_val_eur,
        USER1,
        (0, Some(vec![0])),
    );

    check_pending_rewards(
        &mut app,
        &generator_instance,
        &lp_val_eur,
        USER2,
        (0, Some(vec![0])),
    );

    // check staking balance
    check_token_balance(&mut app, &lp_val_eur, &vkr_staking_instance, 15);

    // Check user1, user2 and proxy balances
    check_token_balance(&mut app, &val_token, &user1, 80_000_000);
    check_token_balance(&mut app, &val_token, &user2, 30_000_000);
    check_token_balance(&mut app, &val_token, &proxy_to_vkr_instance, 0);
}

#[test]
fn generator_without_reward_proxies() {
    let mut app = mock_app();

    let owner = Addr::unchecked(OWNER);
    let user1 = Addr::unchecked(USER1);
    let user2 = Addr::unchecked(USER2);

    let token_code_id = store_token_code(&mut app);
    let factory_code_id = store_factory_code(&mut app);
    let pair_code_id = store_pair_code_id(&mut app);

    let astro_token_instance =
        instantiate_token(&mut app, token_code_id, "ASTRO", Some(1_000_000_000_000000));
    let native_coins_registry = instantiate_coin_registry(&mut app, None);
    let factory_instance = instantiate_factory(
        &mut app,
        factory_code_id,
        token_code_id,
        pair_code_id,
        None,
        &native_coins_registry,
    );

    let cny_eur_token_code_id = store_token_code(&mut app);
    let eur_token = instantiate_token(&mut app, cny_eur_token_code_id, "EUR", None);
    let usd_token = instantiate_token(&mut app, cny_eur_token_code_id, "USD", None);
    let cny_token = instantiate_token(&mut app, cny_eur_token_code_id, "CNY", None);

    let (pair_cny_eur, lp_cny_eur) = create_pair(
        &mut app,
        &factory_instance,
        None,
        None,
        vec![
            AssetInfo::Token {
                contract_addr: cny_token.clone(),
            },
            AssetInfo::Token {
                contract_addr: eur_token.clone(),
            },
        ],
    );

    let (pair_eur_usd, lp_eur_usd) = create_pair(
        &mut app,
        &factory_instance,
        None,
        None,
        vec![
            AssetInfo::Token {
                contract_addr: eur_token.clone(),
            },
            AssetInfo::Token {
                contract_addr: usd_token.clone(),
            },
        ],
    );

    let generator_instance =
        instantiate_generator(&mut app, &factory_instance, &astro_token_instance, None);

    register_lp_tokens_in_generator(
        &mut app,
        &generator_instance,
        vec![
            PoolWithProxy {
                pool: (lp_cny_eur.to_string(), Uint128::from(50u32)),
                proxy: None,
            },
            PoolWithProxy {
                pool: (lp_eur_usd.to_string(), Uint128::from(50u32)),
                proxy: None,
            },
        ],
    );

    // Mint tokens, so user can deposit
    mint_tokens(&mut app, pair_cny_eur.clone(), &lp_cny_eur, &user1, 9);
    mint_tokens(&mut app, pair_eur_usd.clone(), &lp_eur_usd, &user1, 10);

    let msg = Cw20ExecuteMsg::Send {
        contract: generator_instance.to_string(),
        msg: to_binary(&GeneratorHookMsg::Deposit {}).unwrap(),
        amount: Uint128::new(10),
    };

    assert_eq!(
        app.execute_contract(user1.clone(), lp_cny_eur.clone(), &msg, &[])
            .unwrap_err()
            .root_cause()
            .to_string(),
        "Cannot Sub with 9 and 10".to_string()
    );

    mint_tokens(&mut app, pair_cny_eur.clone(), &lp_cny_eur, &user1, 1);

    deposit_lp_tokens_to_generator(
        &mut app,
        &generator_instance,
        USER1,
        &[(&lp_cny_eur, 10), (&lp_eur_usd, 10)],
    );

    check_token_balance(&mut app, &lp_cny_eur, &generator_instance, 10);
    check_token_balance(&mut app, &lp_eur_usd, &generator_instance, 10);

    check_pending_rewards(&mut app, &generator_instance, &lp_cny_eur, USER1, (0, None));
    check_pending_rewards(&mut app, &generator_instance, &lp_eur_usd, USER1, (0, None));

    // User can't withdraw if they didn't deposit
    let msg = GeneratorExecuteMsg::Withdraw {
        lp_token: lp_cny_eur.to_string(),
        amount: Uint128::new(1_000000),
    };
    assert_eq!(
        app.execute_contract(user2.clone(), generator_instance.clone(), &msg, &[])
            .unwrap_err()
            .root_cause()
            .to_string(),
        "Insufficient balance in contract to process claim".to_string()
    );

    // User can't emergency withdraw if they didn't deposit
    let msg = GeneratorExecuteMsg::EmergencyWithdraw {
        lp_token: lp_cny_eur.to_string(),
    };
    assert_eq!(
        app.execute_contract(user2.clone(), generator_instance.clone(), &msg, &[])
            .unwrap_err()
            .root_cause()
            .to_string(),
        "astroport::generator::UserInfo not found".to_string()
    );

    app.update_block(|bi| next_block(bi));

    // 10 tokens per block split equally between 2 pools
    check_pending_rewards(
        &mut app,
        &generator_instance,
        &lp_cny_eur,
        USER1,
        (5_000000, None),
    );
    check_pending_rewards(
        &mut app,
        &generator_instance,
        &lp_eur_usd,
        USER1,
        (5_000000, None),
    );

    // User 2
    mint_tokens(&mut app, pair_cny_eur.clone(), &lp_cny_eur, &user2, 10);
    mint_tokens(&mut app, pair_eur_usd.clone(), &lp_eur_usd, &user2, 10);

    deposit_lp_tokens_to_generator(
        &mut app,
        &generator_instance,
        USER2,
        &[(&lp_cny_eur, 10), (&lp_eur_usd, 10)],
    );

    check_token_balance(&mut app, &lp_cny_eur, &generator_instance, 20);
    check_token_balance(&mut app, &lp_eur_usd, &generator_instance, 20);

    // 10 tokens have been distributed to depositors since the last deposit
    check_pending_rewards(
        &mut app,
        &generator_instance,
        &lp_cny_eur,
        USER1,
        (5_000000, None),
    );
    check_pending_rewards(
        &mut app,
        &generator_instance,
        &lp_eur_usd,
        USER1,
        (5_000000, None),
    );

    // New deposits can't receive already calculated rewards
    check_pending_rewards(&mut app, &generator_instance, &lp_cny_eur, USER2, (0, None));
    check_pending_rewards(&mut app, &generator_instance, &lp_eur_usd, USER2, (0, None));

    // Change pool alloc points
    let msg = GeneratorExecuteMsg::SetupPools {
        pools: vec![
            (lp_cny_eur.to_string(), Uint128::from(60u32)),
            (lp_eur_usd.to_string(), Uint128::from(40u32)),
        ],
    };
    app.execute_contract(owner.clone(), generator_instance.clone(), &msg, &[])
        .unwrap();

    app.update_block(|bi| next_block(bi));

    // 60 to cny_eur, 40 to eur_usd. Each is divided for two users
    check_pending_rewards(
        &mut app,
        &generator_instance,
        &lp_cny_eur,
        USER1,
        (8_000000, None),
    );
    check_pending_rewards(
        &mut app,
        &generator_instance,
        &lp_eur_usd,
        USER1,
        (7_000000, None),
    );

    check_pending_rewards(
        &mut app,
        &generator_instance,
        &lp_cny_eur,
        USER2,
        (3_000000, None),
    );
    check_pending_rewards(
        &mut app,
        &generator_instance,
        &lp_eur_usd,
        USER2,
        (2_000000, None),
    );

    // User1 emergency withdraws and loses already accrued rewards (5).
    // Pending tokens (3) will be redistributed to other staked users.
    let msg = GeneratorExecuteMsg::EmergencyWithdraw {
        lp_token: lp_cny_eur.to_string(),
    };
    app.execute_contract(user1.clone(), generator_instance.clone(), &msg, &[])
        .unwrap();

    check_pending_rewards(
        &mut app,
        &generator_instance,
        &lp_cny_eur,
        USER1,
        (0_000000, None),
    );
    check_pending_rewards(
        &mut app,
        &generator_instance,
        &lp_eur_usd,
        USER1,
        (7_000000, None),
    );

    check_pending_rewards(
        &mut app,
        &generator_instance,
        &lp_cny_eur,
        USER2,
        (3_000000, None),
    );
    check_pending_rewards(
        &mut app,
        &generator_instance,
        &lp_eur_usd,
        USER2,
        (2_000000, None),
    );

    // Balance of the generator should be decreased
    check_token_balance(&mut app, &lp_cny_eur, &generator_instance, 10);

    // User1 can't withdraw after emergency withdraw
    let msg = GeneratorExecuteMsg::Withdraw {
        lp_token: lp_cny_eur.to_string(),
        amount: Uint128::new(1_000000),
    };
    assert_eq!(
        app.execute_contract(user1.clone(), generator_instance.clone(), &msg, &[])
            .unwrap_err()
            .root_cause()
            .to_string(),
        "Insufficient balance in contract to process claim".to_string(),
    );

    // User2 withdraw and get rewards
    let msg = GeneratorExecuteMsg::Withdraw {
        lp_token: lp_cny_eur.to_string(),
        amount: Uint128::new(10),
    };
    app.execute_contract(user2.clone(), generator_instance.clone(), &msg, &[])
        .unwrap();

    check_token_balance(&mut app, &lp_cny_eur, &generator_instance, 0);
    check_token_balance(&mut app, &lp_cny_eur, &user1, 10);
    check_token_balance(&mut app, &lp_cny_eur, &user2, 10);

    check_token_balance(&mut app, &astro_token_instance, &user1, 0);
    check_token_balance(&mut app, &astro_token_instance, &user2, 3_000000);
    // 7 + 2 distributed ASTRO (for other pools). 5 orphaned by emergency withdrawals, 6 transfered to User2

    // User1 withdraws and gets rewards
    let msg = GeneratorExecuteMsg::Withdraw {
        lp_token: lp_eur_usd.to_string(),
        amount: Uint128::new(5),
    };
    app.execute_contract(user1.clone(), generator_instance.clone(), &msg, &[])
        .unwrap();

    check_token_balance(&mut app, &lp_eur_usd, &generator_instance, 15);
    check_token_balance(&mut app, &lp_eur_usd, &user1, 5);

    check_token_balance(&mut app, &astro_token_instance, &user1, 7_000000);

    // User1 withdraws and gets rewards
    let msg = GeneratorExecuteMsg::Withdraw {
        lp_token: lp_eur_usd.to_string(),
        amount: Uint128::new(5),
    };
    app.execute_contract(user1.clone(), generator_instance.clone(), &msg, &[])
        .unwrap();

    check_token_balance(&mut app, &lp_eur_usd, &generator_instance, 10);
    check_token_balance(&mut app, &lp_eur_usd, &user1, 10);
    check_token_balance(&mut app, &astro_token_instance, &user1, 7_000000);

    // User2 withdraws and gets rewards
    let msg = GeneratorExecuteMsg::Withdraw {
        lp_token: lp_eur_usd.to_string(),
        amount: Uint128::new(10),
    };
    app.execute_contract(user2.clone(), generator_instance.clone(), &msg, &[])
        .unwrap();

    check_token_balance(&mut app, &lp_eur_usd, &generator_instance, 0);
    check_token_balance(&mut app, &lp_eur_usd, &user1, 10);
    check_token_balance(&mut app, &lp_eur_usd, &user2, 10);

    check_token_balance(&mut app, &astro_token_instance, &user1, 7_000000);
    check_token_balance(&mut app, &astro_token_instance, &user2, 5_000000);
}

#[test]
fn generator_with_vkr_reward_proxy() {
    let mut app = mock_app();

    let owner = Addr::unchecked(OWNER);
    let user1 = Addr::unchecked(USER1);
    let user2 = Addr::unchecked(USER2);

    let token_code_id = store_token_code(&mut app);
    let factory_code_id = store_factory_code(&mut app);
    let pair_code_id = store_pair_code_id(&mut app);

    let astro_token_instance =
        instantiate_token(&mut app, token_code_id, "ASTRO", Some(1_000_000_000_000000));
    let native_coins_registry = instantiate_coin_registry(&mut app, None);
    let factory_instance = instantiate_factory(
        &mut app,
        factory_code_id,
        token_code_id,
        pair_code_id,
        None,
        &native_coins_registry,
    );

    let cny_eur_token_code_id = store_token_code(&mut app);
    let eur_token = instantiate_token(&mut app, cny_eur_token_code_id, "EUR", None);
    let usd_token = instantiate_token(&mut app, cny_eur_token_code_id, "USD", None);
    let val_token = instantiate_token(&mut app, token_code_id, "VAL", None);

    let (pair_val_eur, lp_val_eur) = create_pair(
        &mut app,
        &factory_instance,
        None,
        None,
        vec![
            AssetInfo::Token {
                contract_addr: val_token.clone(),
            },
            AssetInfo::Token {
                contract_addr: eur_token.clone(),
            },
        ],
    );

    let (pair_eur_usd, lp_eur_usd) = create_pair(
        &mut app,
        &factory_instance,
        None,
        None,
        vec![
            AssetInfo::Token {
                contract_addr: eur_token.clone(),
            },
            AssetInfo::Token {
                contract_addr: usd_token.clone(),
            },
        ],
    );

    let generator_instance =
        instantiate_generator(&mut app, &factory_instance, &astro_token_instance, None);

    let vkr_staking_instance =
        instantiate_valkyrie_protocol(&mut app, &val_token, &pair_val_eur, &lp_val_eur);

    let proxy_code_id = store_proxy_code(&mut app);

    let proxy_to_vkr_instance = instantiate_proxy(
        &mut app,
        proxy_code_id,
        &generator_instance,
        &pair_val_eur,
        &lp_val_eur,
        &vkr_staking_instance,
        &val_token,
    );

    let msg = GeneratorExecuteMsg::SetupPools {
        pools: vec![
            (lp_val_eur.to_string(), Uint128::from(50u64)),
            (lp_eur_usd.to_string(), Uint128::from(50u64)),
        ],
    };

    app.execute_contract(
        Addr::unchecked(OWNER),
        generator_instance.clone(),
        &msg,
        &[],
    )
    .unwrap();

    let msg = GeneratorExecuteMsg::MoveToProxy {
        lp_token: lp_val_eur.to_string(),
        proxy: proxy_to_vkr_instance.to_string(),
    };

    app.execute_contract(
        Addr::unchecked(OWNER),
        generator_instance.clone(),
        &msg,
        &[],
    )
    .unwrap();

    // Mint tokens, so user can deposit
    mint_tokens(&mut app, pair_val_eur.clone(), &lp_val_eur, &user1, 9);
    mint_tokens(&mut app, pair_eur_usd.clone(), &lp_eur_usd, &user1, 10);

    let msg = Cw20ExecuteMsg::Send {
        contract: generator_instance.to_string(),
        msg: to_binary(&GeneratorHookMsg::Deposit {}).unwrap(),
        amount: Uint128::new(10),
    };

    let err = app
        .execute_contract(user1.clone(), lp_val_eur.clone(), &msg, &[])
        .unwrap_err();
    assert_eq!(
        err.root_cause().to_string(),
        "Cannot Sub with 9 and 10".to_string()
    );

    mint_tokens(&mut app, pair_val_eur.clone(), &lp_val_eur, &user1, 1);

    deposit_lp_tokens_to_generator(
        &mut app,
        &generator_instance,
        USER1,
        &[(&lp_val_eur, 10), (&lp_eur_usd, 10)],
    );

    // With the proxy, the Generator contract doesn't have the deposited LP tokens
    check_token_balance(&mut app, &lp_val_eur, &generator_instance, 0);
    // The LP tokens are in the 3rd party contract now
    check_token_balance(&mut app, &lp_val_eur, &vkr_staking_instance, 10);

    check_token_balance(&mut app, &lp_eur_usd, &generator_instance, 10);
    check_token_balance(&mut app, &lp_eur_usd, &vkr_staking_instance, 0);

    check_pending_rewards(
        &mut app,
        &generator_instance,
        &lp_val_eur,
        USER1,
        (0, Some(vec![0])),
    );
    check_pending_rewards(&mut app, &generator_instance, &lp_eur_usd, USER1, (0, None));

    // User can't withdraw if they didn't deposit previously
    let msg = GeneratorExecuteMsg::Withdraw {
        lp_token: lp_val_eur.to_string(),
        amount: Uint128::new(1_000000),
    };
    let err = app
        .execute_contract(user2.clone(), generator_instance.clone(), &msg, &[])
        .unwrap_err();
    assert_eq!(
        err.root_cause().to_string(),
        "Insufficient balance in contract to process claim".to_string()
    );

    // User can't emergency withdraw if they didn't deposit previously
    let msg = GeneratorExecuteMsg::EmergencyWithdraw {
        lp_token: lp_val_eur.to_string(),
    };

    let err = app
        .execute_contract(user2.clone(), generator_instance.clone(), &msg, &[])
        .unwrap_err();
    assert_eq!(
        err.root_cause().to_string(),
        "astroport::generator::UserInfo not found".to_string()
    );

    app.update_block(|bi| next_block(bi));

    // Mint tokens on staking for distributing
    mint_tokens(
        &mut app,
        owner.clone(),
        &val_token,
        &vkr_staking_instance,
        200_000_000,
    );

    // Check if proxy reward exists
    let reps: valkyrie::lp_staking::query_msgs::StakerInfoResponse = app
        .wrap()
        .query_wasm_smart(
            &vkr_staking_instance,
            &valkyrie::lp_staking::query_msgs::QueryMsg::StakerInfo {
                staker: proxy_to_vkr_instance.to_string(),
            },
        )
        .unwrap();
    assert_eq!(Uint128::new(50_000_000), reps.pending_reward);
    assert_eq!(Uint128::new(10), reps.bond_amount);

    // check pending rewards before calling update rewards directly
    check_pending_rewards(
        &mut app,
        &generator_instance,
        &lp_val_eur,
        USER1,
        (5_000000, Some(vec![50_000_000])),
    );
    check_pending_rewards(
        &mut app,
        &generator_instance,
        &lp_eur_usd,
        USER1,
        (5_000000, None),
    );

    let err = app
        .execute_contract(
            user1.clone(),
            proxy_to_vkr_instance.clone(),
            &ProxyExecuteMsg::UpdateRewards {},
            &[],
        )
        .unwrap_err();
    assert_eq!("Unauthorized", err.root_cause().to_string());

    // User 2
    mint_tokens(&mut app, pair_val_eur.clone(), &lp_val_eur, &user2, 10);
    mint_tokens(&mut app, pair_eur_usd.clone(), &lp_eur_usd, &user2, 10);

    deposit_lp_tokens_to_generator(
        &mut app,
        &generator_instance,
        USER2,
        &[(&lp_val_eur, 10), (&lp_eur_usd, 10)],
    );

    check_token_balance(&mut app, &lp_val_eur, &generator_instance, 0);
    check_token_balance(&mut app, &lp_val_eur, &vkr_staking_instance, 20);

    check_token_balance(&mut app, &lp_eur_usd, &generator_instance, 20);
    check_token_balance(&mut app, &lp_eur_usd, &vkr_staking_instance, 0);

    // 10 tokens distributed to depositors since the last deposit
    // 5 distrubuted to proxy contract sicne the last deposit
    check_token_balance(&mut app, &val_token, &proxy_to_vkr_instance, 50_000_000);

    check_pending_rewards(
        &mut app,
        &generator_instance,
        &lp_val_eur,
        USER1,
        (5_000000, Some(vec![50_000000])),
    );
    check_pending_rewards(
        &mut app,
        &generator_instance,
        &lp_eur_usd,
        USER1,
        (5_000000, None),
    );

    // New deposits can't receive already calculated rewards
    check_pending_rewards(
        &mut app,
        &generator_instance,
        &lp_val_eur,
        USER2,
        (0, Some(vec![0])),
    );
    check_pending_rewards(&mut app, &generator_instance, &lp_eur_usd, USER2, (0, None));

    // Change pool alloc points
    let msg = GeneratorExecuteMsg::SetupPools {
        pools: vec![
            (lp_val_eur.to_string(), Uint128::new(60)),
            (lp_eur_usd.to_string(), Uint128::new(40)),
        ],
    };

    app.execute_contract(owner.clone(), generator_instance.clone(), &msg, &[])
        .unwrap();

    app.update_block(|bi| next_block(bi));

    // Check if proxy reward exists
    let reps: valkyrie::lp_staking::query_msgs::StakerInfoResponse = app
        .wrap()
        .query_wasm_smart(
            &vkr_staking_instance,
            &valkyrie::lp_staking::query_msgs::QueryMsg::StakerInfo {
                staker: proxy_to_vkr_instance.to_string(),
            },
        )
        .unwrap();
    assert_eq!(Uint128::new(60_000_000), reps.pending_reward);
    assert_eq!(Uint128::new(20), reps.bond_amount);

    // check pending rewards before calling update rewards directly
    check_pending_rewards(
        &mut app,
        &generator_instance,
        &lp_val_eur,
        USER1,
        (8_000000, Some(vec![80_000_000])),
    );
    check_pending_rewards(
        &mut app,
        &generator_instance,
        &lp_eur_usd,
        USER1,
        (7_000000, None),
    );

    // Check if proxy reward exists
    let reps: valkyrie::lp_staking::query_msgs::StakerInfoResponse = app
        .wrap()
        .query_wasm_smart(
            &vkr_staking_instance,
            &valkyrie::lp_staking::query_msgs::QueryMsg::StakerInfo {
                staker: proxy_to_vkr_instance.to_string(),
            },
        )
        .unwrap();
    assert_eq!(Uint128::new(60000000), reps.pending_reward);
    assert_eq!(Uint128::new(20), reps.bond_amount);

    check_pending_rewards(
        &mut app,
        &generator_instance,
        &lp_val_eur,
        USER2,
        (3_000000, Some(vec![30000000])),
    );
    check_pending_rewards(
        &mut app,
        &generator_instance,
        &lp_eur_usd,
        USER2,
        (2_000000, None),
    );

    // User1 emergency withdraws and loses already distributed rewards (5).
    // Pending tokens (3) will be redistributed to other staked users.
    let msg = GeneratorExecuteMsg::EmergencyWithdraw {
        lp_token: lp_val_eur.to_string(),
    };
    app.execute_contract(user1.clone(), generator_instance.clone(), &msg, &[])
        .unwrap();

    check_pending_rewards(
        &mut app,
        &generator_instance,
        &lp_val_eur,
        USER1,
        (0_000000, Some(vec![0])),
    );
    check_pending_rewards(
        &mut app,
        &generator_instance,
        &lp_eur_usd,
        USER1,
        (7_000000, None),
    );

    check_pending_rewards(
        &mut app,
        &generator_instance,
        &lp_val_eur,
        USER2,
        (3_000000, Some(vec![60000000])),
    );
    check_pending_rewards(
        &mut app,
        &generator_instance,
        &lp_eur_usd,
        USER2,
        (2_000000, None),
    );

    // Balance of the end contract should be decreased
    check_token_balance(&mut app, &lp_val_eur, &vkr_staking_instance, 10);

    // User1 can't withdraw after emergency withdrawal
    let msg = GeneratorExecuteMsg::Withdraw {
        lp_token: lp_val_eur.to_string(),
        amount: Uint128::new(1_000000),
    };
    let err = app
        .execute_contract(user1.clone(), generator_instance.clone(), &msg, &[])
        .unwrap_err();
    assert_eq!(
        err.root_cause().to_string(),
        "Insufficient balance in contract to process claim".to_string(),
    );

    check_token_balance(&mut app, &val_token, &proxy_to_vkr_instance, 50000000);
    check_token_balance(&mut app, &val_token, &owner, 0);

    // Check if there are orphaned proxy rewards
    let msg = GeneratorQueryMsg::OrphanProxyRewards {
        lp_token: lp_val_eur.to_string(),
    };
    let orphan_rewards: Vec<(AssetInfo, Uint128)> = app
        .wrap()
        .query_wasm_smart(&generator_instance, &msg)
        .unwrap();
    assert_eq!(orphan_rewards[0].1, Uint128::new(50000000));

    // Owner sends orphaned proxy rewards
    let msg = GeneratorExecuteMsg::SendOrphanProxyReward {
        recipient: owner.to_string(),
        lp_token: lp_val_eur.to_string(),
    };

    app.execute_contract(owner.clone(), generator_instance.clone(), &msg, &[])
        .unwrap();

    check_token_balance(&mut app, &val_token, &proxy_to_vkr_instance, 0);
    check_token_balance(&mut app, &val_token, &owner, 50000000);

    // Owner can't send proxy rewards for distribution to users
    let msg = GeneratorExecuteMsg::SendOrphanProxyReward {
        recipient: owner.to_string(),
        lp_token: lp_val_eur.to_string(),
    };

    let err = app
        .execute_contract(owner.clone(), generator_instance.clone(), &msg, &[])
        .unwrap_err();
    assert_eq!(
        err.root_cause().to_string(),
        "Insufficient amount of orphan rewards!"
    );

    // User2 withdraws and gets rewards
    let msg = GeneratorExecuteMsg::Withdraw {
        lp_token: lp_val_eur.to_string(),
        amount: Uint128::new(10),
    };
    app.execute_contract(user2.clone(), generator_instance.clone(), &msg, &[])
        .unwrap();

    check_token_balance(&mut app, &lp_val_eur, &generator_instance, 0);
    check_token_balance(&mut app, &lp_val_eur, &vkr_staking_instance, 0);
    check_token_balance(&mut app, &lp_val_eur, &user1, 10);
    check_token_balance(&mut app, &lp_val_eur, &user2, 10);

    check_token_balance(&mut app, &astro_token_instance, &user1, 0);
    check_token_balance(&mut app, &val_token, &user1, 0);
    check_token_balance(&mut app, &astro_token_instance, &user2, 3_000000);
    check_token_balance(&mut app, &val_token, &user2, 60000000);

    check_token_balance(&mut app, &val_token, &proxy_to_vkr_instance, 0);

    // User1 withdraws and gets rewards
    let msg = GeneratorExecuteMsg::Withdraw {
        lp_token: lp_eur_usd.to_string(),
        amount: Uint128::new(5),
    };
    app.execute_contract(user1.clone(), generator_instance.clone(), &msg, &[])
        .unwrap();

    check_token_balance(&mut app, &lp_eur_usd, &generator_instance, 15);
    check_token_balance(&mut app, &lp_eur_usd, &user1, 5);

    check_token_balance(&mut app, &astro_token_instance, &user1, 7_000000);
    check_token_balance(&mut app, &val_token, &user1, 0);

    // User1 withdraws and gets rewards
    let msg = GeneratorExecuteMsg::Withdraw {
        lp_token: lp_eur_usd.to_string(),
        amount: Uint128::new(5),
    };
    app.execute_contract(user1.clone(), generator_instance.clone(), &msg, &[])
        .unwrap();

    check_token_balance(&mut app, &lp_eur_usd, &generator_instance, 10);
    check_token_balance(&mut app, &lp_eur_usd, &user1, 10);
    check_token_balance(&mut app, &astro_token_instance, &user1, 7_000000);
    check_token_balance(&mut app, &val_token, &user1, 0);

    // User2 withdraws and gets rewards
    let msg = GeneratorExecuteMsg::Withdraw {
        lp_token: lp_eur_usd.to_string(),
        amount: Uint128::new(10),
    };
    app.execute_contract(user2.clone(), generator_instance.clone(), &msg, &[])
        .unwrap();

    check_token_balance(&mut app, &lp_eur_usd, &generator_instance, 0);
    check_token_balance(&mut app, &lp_eur_usd, &user1, 10);
    check_token_balance(&mut app, &lp_eur_usd, &user2, 10);

    check_token_balance(&mut app, &astro_token_instance, &user1, 7_000000);
    check_token_balance(&mut app, &val_token, &user1, 0_000000);
    check_token_balance(&mut app, &astro_token_instance, &user2, 5_000000);
    check_token_balance(&mut app, &val_token, &user2, 60000000);

    // Proxies val_token balance
    check_token_balance(&mut app, &val_token, &proxy_to_vkr_instance, 0);
}

#[test]
fn move_to_proxy() {
    let mut app = mock_app();

    let owner = Addr::unchecked(OWNER);
    let user1 = Addr::unchecked(USER1);
    let token_code_id = store_token_code(&mut app);
    let factory_code_id = store_factory_code(&mut app);
    let pair_code_id = store_pair_code_id(&mut app);

    let astro_token_instance =
        instantiate_token(&mut app, token_code_id, "ASTRO", Some(1_000_000_000_000000));
    let native_coins_registry = instantiate_coin_registry(&mut app, None);
    let factory_instance = instantiate_factory(
        &mut app,
        factory_code_id,
        token_code_id,
        pair_code_id,
        None,
        &native_coins_registry,
    );

    let cny_eur_token_code_id = store_token_code(&mut app);
    let eur_token = instantiate_token(&mut app, cny_eur_token_code_id, "EUR", None);
    let cny_token = instantiate_token(&mut app, cny_eur_token_code_id, "CNY", None);
    let vkr_token_instance = instantiate_token(&mut app, token_code_id, "VAL", None);

    let (pair_cny_eur, lp_cny_eur) = create_pair(
        &mut app,
        &factory_instance,
        None,
        None,
        vec![
            AssetInfo::Token {
                contract_addr: cny_token.clone(),
            },
            AssetInfo::Token {
                contract_addr: eur_token.clone(),
            },
        ],
    );

    let generator_instance =
        instantiate_generator(&mut app, &factory_instance, &astro_token_instance, None);

    register_lp_tokens_in_generator(
        &mut app,
        &generator_instance,
        vec![PoolWithProxy {
            pool: (lp_cny_eur.to_string(), Uint128::from(50u32)),
            proxy: None,
        }],
    );

    let msg_cny_eur = QueryMsg::PoolInfo {
        lp_token: lp_cny_eur.to_string(),
    };

    // Check if proxy reward is none
    let reps: PoolInfoResponse = app
        .wrap()
        .query_wasm_smart(&generator_instance, &msg_cny_eur)
        .unwrap();
    assert_eq!(None, reps.reward_proxy);

    let vkr_staking_instance =
        instantiate_valkyrie_protocol(&mut app, &vkr_token_instance, &pair_cny_eur, &lp_cny_eur);

    let proxy_code_id = store_proxy_code(&mut app);

    let proxy_to_vkr_instance = instantiate_proxy(
        &mut app,
        proxy_code_id,
        &generator_instance,
        &pair_cny_eur,
        &lp_cny_eur,
        &vkr_staking_instance,
        &vkr_token_instance,
    );
    assert_eq!(Addr::unchecked("contract12"), proxy_to_vkr_instance);

    // Set the proxy for the pool
    let msg = ExecuteMsg::MoveToProxy {
        lp_token: lp_cny_eur.to_string(),
        proxy: proxy_to_vkr_instance.to_string(),
    };
    app.execute_contract(owner.clone(), generator_instance.clone(), &msg, &[])
        .unwrap();

    let msg_cny_eur = QueryMsg::PoolInfo {
        lp_token: lp_cny_eur.to_string(),
    };

    // Check if proxy reward exists
    let reps: PoolInfoResponse = app
        .wrap()
        .query_wasm_smart(&generator_instance, &msg_cny_eur)
        .unwrap();
    assert_eq!(Some(Addr::unchecked("contract12")), reps.reward_proxy);

    // Mint tokens, so user can deposit
    mint_tokens(&mut app, pair_cny_eur.clone(), &lp_cny_eur, &user1, 10);

    deposit_lp_tokens_to_generator(&mut app, &generator_instance, USER1, &[(&lp_cny_eur, 10)]);

    // With the proxy set up, the Generator contract doesn't have the deposited LP tokens
    check_token_balance(&mut app, &lp_cny_eur, &generator_instance, 0);
    // The LP tokens are in the 3rd party contract now
    check_token_balance(&mut app, &lp_cny_eur, &vkr_staking_instance, 10);

    check_pending_rewards(
        &mut app,
        &generator_instance,
        &lp_cny_eur,
        USER1,
        (0, Some(vec![0])),
    );

    app.update_block(|bi| next_block(bi));

    // Check if proxy reward configs
    let reps: ConfigResponse = app
        .wrap()
        .query_wasm_smart(&proxy_to_vkr_instance, &QueryMsg::Config {})
        .unwrap();
    assert_eq!("contract7".to_string(), reps.lp_token_addr);

    check_pending_rewards(
        &mut app,
        &generator_instance,
        &lp_cny_eur,
        USER1,
        (10_000000, Some(vec![50_000_000])),
    );

    check_token_balance(&mut app, &lp_cny_eur, &generator_instance, 0);
    check_token_balance(&mut app, &lp_cny_eur, &vkr_staking_instance, 10);

    // Check if the pool already has a reward proxy contract set
    let msg = ExecuteMsg::MoveToProxy {
        lp_token: lp_cny_eur.to_string(),
        proxy: proxy_to_vkr_instance.to_string(),
    };
    let err = app
        .execute_contract(owner.clone(), generator_instance.clone(), &msg, &[])
        .unwrap_err();
    assert_eq!(
        "The pool already has a reward proxy contract!",
        err.root_cause().to_string()
    )
}

#[test]
fn query_all_stakers() {
    let mut app = mock_app();

    let user1 = Addr::unchecked(USER1);
    let user2 = Addr::unchecked(USER2);
    let user3 = Addr::unchecked(USER3);
    let user4 = Addr::unchecked(USER4);
    let user5 = Addr::unchecked(USER5);
    let token_code_id = store_token_code(&mut app);
    let factory_code_id = store_factory_code(&mut app);
    let pair_code_id = store_pair_code_id(&mut app);

    let native_coins_registry = instantiate_coin_registry(&mut app, None);
    let factory_instance = instantiate_factory(
        &mut app,
        factory_code_id,
        token_code_id,
        pair_code_id,
        None,
        &native_coins_registry,
    );

    let cny_eur_token_code_id = store_token_code(&mut app);
    let eur_token = instantiate_token(&mut app, cny_eur_token_code_id, "EUR", None);
    let cny_token = instantiate_token(&mut app, cny_eur_token_code_id, "CNY", None);

    let (pair_cny_eur, lp_cny_eur) = create_pair(
        &mut app,
        &factory_instance,
        None,
        None,
        vec![
            AssetInfo::Token {
                contract_addr: cny_token.clone(),
            },
            AssetInfo::Token {
                contract_addr: eur_token.clone(),
            },
        ],
    );

    let astro_token_instance =
        instantiate_token(&mut app, token_code_id, "ASTRO", Some(1_000_000_000_000000));

    let generator_instance =
        instantiate_generator(&mut app, &factory_instance, &astro_token_instance, None);

    register_lp_tokens_in_generator(
        &mut app,
        &generator_instance,
        vec![PoolWithProxy {
            pool: (lp_cny_eur.to_string(), Uint128::new(100)),
            proxy: None,
        }],
    );

    mint_tokens(&mut app, pair_cny_eur.clone(), &lp_cny_eur, &user1, 10);
    mint_tokens(&mut app, pair_cny_eur.clone(), &lp_cny_eur, &user2, 10);
    mint_tokens(&mut app, pair_cny_eur.clone(), &lp_cny_eur, &user3, 10);
    mint_tokens(&mut app, pair_cny_eur.clone(), &lp_cny_eur, &user4, 10);
    mint_tokens(&mut app, pair_cny_eur.clone(), &lp_cny_eur, &user5, 10);

    let msg_cny_eur = QueryMsg::PoolStakers {
        lp_token: lp_cny_eur.to_string(),
        start_after: None,
        limit: None,
    };

    // Check there are no stakers when there's no deposit
    let reps: Vec<StakerResponse> = app
        .wrap()
        .query_wasm_smart(&generator_instance, &msg_cny_eur)
        .unwrap();
    let empty: Vec<StakerResponse> = vec![];
    assert_eq!(empty, reps);

    for user in [USER1, USER2, USER3, USER4, USER5] {
        deposit_lp_tokens_to_generator(&mut app, &generator_instance, user, &[(&lp_cny_eur, 10)]);
    }

    check_token_balance(&mut app, &lp_cny_eur, &generator_instance, 50);

    let reps: Vec<StakerResponse> = app
        .wrap()
        .query_wasm_smart(&generator_instance, &msg_cny_eur)
        .unwrap();

    assert_eq!(
        vec![
            StakerResponse {
                account: "user1".to_string(),
                amount: Uint128::new(10)
            },
            StakerResponse {
                account: "user2".to_string(),
                amount: Uint128::new(10)
            },
            StakerResponse {
                account: "user3".to_string(),
                amount: Uint128::new(10)
            },
            StakerResponse {
                account: "user4".to_string(),
                amount: Uint128::new(10)
            },
            StakerResponse {
                account: "user5".to_string(),
                amount: Uint128::new(10)
            }
        ],
        reps
    );

    let msg = GeneratorExecuteMsg::Withdraw {
        lp_token: lp_cny_eur.to_string(),
        amount: Uint128::new(10),
    };

    app.execute_contract(user1.clone(), generator_instance.clone(), &msg, &[])
        .unwrap();

    check_token_balance(&mut app, &lp_cny_eur, &generator_instance, 40);

    // Check the amount of stakers after withdrawal
    let reps: Vec<StakerResponse> = app
        .wrap()
        .query_wasm_smart(&generator_instance, &msg_cny_eur)
        .unwrap();

    assert_eq!(
        vec![
            StakerResponse {
                account: "user2".to_string(),
                amount: Uint128::new(10)
            },
            StakerResponse {
                account: "user3".to_string(),
                amount: Uint128::new(10)
            },
            StakerResponse {
                account: "user4".to_string(),
                amount: Uint128::new(10)
            },
            StakerResponse {
                account: "user5".to_string(),
                amount: Uint128::new(10)
            }
        ],
        reps
    );
}

#[test]
fn query_pagination_stakers() {
    let mut app = mock_app();

    let user1 = Addr::unchecked(USER1);
    let user2 = Addr::unchecked(USER2);
    let user3 = Addr::unchecked(USER3);
    let user4 = Addr::unchecked(USER4);
    let user5 = Addr::unchecked(USER5);
    let user6 = Addr::unchecked(USER6);
    let user7 = Addr::unchecked(USER7);
    let user8 = Addr::unchecked(USER8);
    let user9 = Addr::unchecked(USER9);

    let token_code_id = store_token_code(&mut app);
    let factory_code_id = store_factory_code(&mut app);
    let pair_code_id = store_pair_code_id(&mut app);

    let native_coins_registry = instantiate_coin_registry(&mut app, None);
    let factory_instance = instantiate_factory(
        &mut app,
        factory_code_id,
        token_code_id,
        pair_code_id,
        None,
        &native_coins_registry,
    );

    let cny_eur_token_code_id = store_token_code(&mut app);
    let eur_token = instantiate_token(&mut app, cny_eur_token_code_id, "EUR", None);
    let cny_token = instantiate_token(&mut app, cny_eur_token_code_id, "CNY", None);

    let (pair_cny_eur, lp_cny_eur) = create_pair(
        &mut app,
        &factory_instance,
        None,
        None,
        vec![
            AssetInfo::Token {
                contract_addr: cny_token.clone(),
            },
            AssetInfo::Token {
                contract_addr: eur_token.clone(),
            },
        ],
    );

    let astro_token_instance =
        instantiate_token(&mut app, token_code_id, "ASTRO", Some(1_000_000_000_000000));

    let generator_instance =
        instantiate_generator(&mut app, &factory_instance, &astro_token_instance, None);

    register_lp_tokens_in_generator(
        &mut app,
        &generator_instance,
        vec![PoolWithProxy {
            pool: (lp_cny_eur.to_string(), Uint128::from(100u32)),
            proxy: None,
        }],
    );

    for user in [
        user1, user2, user3, user4, user5, user6, user7, user8, user9,
    ] {
        mint_tokens(&mut app, pair_cny_eur.clone(), &lp_cny_eur, &user, 10);
    }

    for user in [
        USER1, USER2, USER3, USER4, USER5, USER6, USER7, USER8, USER9,
    ] {
        deposit_lp_tokens_to_generator(&mut app, &generator_instance, user, &[(&lp_cny_eur, 10)]);
    }

    check_token_balance(&mut app, &lp_cny_eur, &generator_instance, 90);

    // Get the first two stakers
    let msg_cny_eur = QueryMsg::PoolStakers {
        lp_token: lp_cny_eur.to_string(),
        start_after: None,
        limit: Some(2),
    };

    let reps: Vec<StakerResponse> = app
        .wrap()
        .query_wasm_smart(&generator_instance, &msg_cny_eur)
        .unwrap();

    // check count of users
    assert_eq!(reps.len(), 2 as usize);

    assert_eq!(
        vec![
            StakerResponse {
                account: "user1".to_string(),
                amount: Uint128::new(10)
            },
            StakerResponse {
                account: "user2".to_string(),
                amount: Uint128::new(10)
            },
        ],
        reps
    );

    // Get the next seven stakers
    let msg_cny_eur = QueryMsg::PoolStakers {
        lp_token: lp_cny_eur.to_string(),
        start_after: Some("user2".to_string()),
        limit: Some(7),
    };

    let reps: Vec<StakerResponse> = app
        .wrap()
        .query_wasm_smart(&generator_instance, &msg_cny_eur)
        .unwrap();

    assert_eq!(
        vec![
            StakerResponse {
                account: "user3".to_string(),
                amount: Uint128::new(10)
            },
            StakerResponse {
                account: "user4".to_string(),
                amount: Uint128::new(10)
            },
            StakerResponse {
                account: "user5".to_string(),
                amount: Uint128::new(10)
            },
            StakerResponse {
                account: "user6".to_string(),
                amount: Uint128::new(10)
            },
            StakerResponse {
                account: "user7".to_string(),
                amount: Uint128::new(10)
            },
            StakerResponse {
                account: "user8".to_string(),
                amount: Uint128::new(10)
            },
            StakerResponse {
                account: "user9".to_string(),
                amount: Uint128::new(10)
            },
        ],
        reps
    );
}

#[test]
fn update_tokens_blocked_list() {
    let mut app = mock_app();

    let owner = Addr::unchecked(OWNER);
    let user1 = Addr::unchecked(USER1);
    let token_code_id = store_token_code(&mut app);
    let factory_code_id = store_factory_code(&mut app);
    let pair_code_id = store_pair_code_id(&mut app);

    let astro_token_instance =
        instantiate_token(&mut app, token_code_id, "ASTRO", Some(1_000_000_000_000000));

    let native_coins_registry = instantiate_coin_registry(&mut app, None);
    let factory_instance = instantiate_factory(
        &mut app,
        factory_code_id,
        token_code_id,
        pair_code_id,
        None,
        &native_coins_registry,
    );

    let generator_instance = instantiate_generator(
        &mut app,
        &factory_instance,
        &astro_token_instance,
        Some(OWNER.to_string()),
    );

    let cny_token = instantiate_token(&mut app, token_code_id, "CNY", None);
    let eur_token = instantiate_token(&mut app, token_code_id, "EUR", None);
    let ukr_token = instantiate_token(&mut app, token_code_id, "UKR", None);
    let msi_token = instantiate_token(&mut app, token_code_id, "MSI", None);

    let (_, lp_cny_eur) = create_pair(
        &mut app,
        &factory_instance,
        None,
        None,
        vec![
            AssetInfo::Token {
                contract_addr: cny_token.clone(),
            },
            AssetInfo::Token {
                contract_addr: eur_token.clone(),
            },
        ],
    );

    let (_, lp_cny_ukr) = create_pair(
        &mut app,
        &factory_instance,
        None,
        None,
        vec![
            AssetInfo::Token {
                contract_addr: cny_token.clone(),
            },
            AssetInfo::Token {
                contract_addr: ukr_token.clone(),
            },
        ],
    );

    let (_, lp_eur_msi) = create_pair(
        &mut app,
        &factory_instance,
        None,
        None,
        vec![
            AssetInfo::Token {
                contract_addr: eur_token.clone(),
            },
            AssetInfo::Token {
                contract_addr: msi_token.clone(),
            },
        ],
    );

    register_lp_tokens_in_generator(
        &mut app,
        &generator_instance,
        vec![
            PoolWithProxy {
                pool: (lp_cny_eur.to_string(), Uint128::new(100)),
                proxy: None,
            },
            PoolWithProxy {
                pool: (lp_cny_ukr.to_string(), Uint128::new(100)),
                proxy: None,
            },
            PoolWithProxy {
                pool: (lp_eur_msi.to_string(), Uint128::new(100)),
                proxy: None,
            },
        ],
    );

    let msg = ExecuteMsg::UpdateBlockedTokenslist {
        add: None,
        remove: None,
    };

    let err = app
        .execute_contract(owner.clone(), generator_instance.clone(), &msg, &[])
        .unwrap_err();
    assert_eq!(
        "Generic error: Need to provide add or remove parameters",
        err.root_cause().to_string()
    );

    let msg = ExecuteMsg::UpdateBlockedTokenslist {
        add: Some(vec![native_asset_info("uusd".to_string())]),
        remove: None,
    };

    let err = app
        .execute_contract(user1.clone(), generator_instance.clone(), &msg, &[])
        .unwrap_err();
    assert_eq!("Unauthorized", err.root_cause().to_string());

    let err = app
        .execute_contract(owner.clone(), generator_instance.clone(), &msg, &[])
        .unwrap_err();
    assert_eq!(
        ContractError::AssetCannotBeBlocked {
            asset: "uusd".to_string()
        },
        err.downcast().unwrap()
    );

    // IBC tokens are allowed to be blocked
    let msg = ExecuteMsg::UpdateBlockedTokenslist {
        add: Some(vec![native_asset_info(
            "ibc/0E9C2DD45862E4BE5D15B73C2A0999E2A1163BF347645422A2A283524148C14D".to_string(),
        )]),
        remove: None,
    };
    app.execute_contract(owner.clone(), generator_instance.clone(), &msg, &[])
        .unwrap();

    let msg = ExecuteMsg::UpdateBlockedTokenslist {
        add: Some(vec![token_asset_info(cny_token.clone())]),
        remove: None,
    };

    app.execute_contract(owner.clone(), generator_instance.clone(), &msg, &[])
        .unwrap();

    // check if we cannot change the allocation point for blocked token
    let msg = GeneratorExecuteMsg::SetupPools {
        pools: vec![
            (lp_cny_eur.to_string(), Uint128::from(60u32)),
            (lp_cny_ukr.to_string(), Uint128::from(40u32)),
            (lp_eur_msi.to_string(), Uint128::from(140u32)),
        ],
    };
    let err = app
        .execute_contract(owner.clone(), generator_instance.clone(), &msg, &[])
        .unwrap_err();

    assert_eq!(
        format!("Generic error: Token {} is blocked!", cny_token.to_string()),
        err.root_cause().to_string()
    );

    // Change pool alloc points
    let msg = GeneratorExecuteMsg::SetupPools {
        pools: vec![(lp_eur_msi.to_string(), Uint128::from(140u32))],
    };

    app.execute_contract(owner.clone(), generator_instance.clone(), &msg, &[])
        .unwrap();

    let msg_cny_eur = QueryMsg::PoolInfo {
        lp_token: lp_cny_eur.to_string(),
    };

    // Check if alloc point is equal to 0
    let reps: PoolInfoResponse = app
        .wrap()
        .query_wasm_smart(&generator_instance, &msg_cny_eur)
        .unwrap();
    assert_eq!(Uint128::zero(), reps.alloc_point);

    let msg_cny_eur = QueryMsg::PoolInfo {
        lp_token: lp_cny_ukr.to_string(),
    };

    // Check if alloc point is equal to 0
    let reps: PoolInfoResponse = app
        .wrap()
        .query_wasm_smart(&generator_instance, &msg_cny_eur)
        .unwrap();
    assert_eq!(Uint128::zero(), reps.alloc_point);

    let msg_cny_eur = QueryMsg::PoolInfo {
        lp_token: lp_eur_msi.to_string(),
    };

    // Check if alloc point is equal to 140
    let reps: PoolInfoResponse = app
        .wrap()
        .query_wasm_smart(&generator_instance, &msg_cny_eur)
        .unwrap();
    assert_eq!(Uint128::new(140), reps.alloc_point);

    let msg = ExecuteMsg::UpdateBlockedTokenslist {
        add: None,
        remove: Some(vec![native_asset_info("eur".to_string())]),
    };

    let err = app
        .execute_contract(owner.clone(), generator_instance.clone(), &msg, &[])
        .unwrap_err();
    assert_eq!(
        "Generic error: Can't remove token. It is not found in the blocked list.",
        err.root_cause().to_string()
    );

    let msg = ExecuteMsg::UpdateBlockedTokenslist {
        add: None,
        remove: Some(vec![token_asset_info(cny_token)]),
    };

    app.execute_contract(owner.clone(), generator_instance.clone(), &msg, &[])
        .unwrap();

    // Change pool alloc points
    let msg = GeneratorExecuteMsg::SetupPools {
        pools: vec![
            (lp_cny_eur.to_string(), Uint128::from(60u32)),
            (lp_cny_ukr.to_string(), Uint128::from(40u32)),
            (lp_eur_msi.to_string(), Uint128::from(140u32)),
        ],
    };
    app.execute_contract(owner.clone(), generator_instance.clone(), &msg, &[])
        .unwrap();

    let msg_cny_eur = QueryMsg::PoolInfo {
        lp_token: lp_cny_eur.to_string(),
    };

    // Check if alloc point is equal to 60
    let reps: PoolInfoResponse = app
        .wrap()
        .query_wasm_smart(&generator_instance, &msg_cny_eur)
        .unwrap();
    assert_eq!(Uint128::new(60), reps.alloc_point);

    let msg_cny_eur = QueryMsg::PoolInfo {
        lp_token: lp_cny_ukr.to_string(),
    };

    // Check if alloc point is equal to 40
    let reps: PoolInfoResponse = app
        .wrap()
        .query_wasm_smart(&generator_instance, &msg_cny_eur)
        .unwrap();
    assert_eq!(Uint128::new(40), reps.alloc_point);

    let msg_cny_eur = QueryMsg::PoolInfo {
        lp_token: lp_eur_msi.to_string(),
    };

    // Check if alloc point is equal to 140
    let reps: PoolInfoResponse = app
        .wrap()
        .query_wasm_smart(&generator_instance, &msg_cny_eur)
        .unwrap();
    assert_eq!(Uint128::new(140), reps.alloc_point);
}

#[test]
fn setup_pools() {
    let mut app = mock_app();

    let owner = Addr::unchecked(OWNER);
    let token_code_id = store_token_code(&mut app);
    let factory_code_id = store_factory_code(&mut app);
    let pair_code_id = store_pair_code_id(&mut app);

    let astro_token_instance =
        instantiate_token(&mut app, token_code_id, "ASTRO", Some(1_000_000_000_000000));

    let native_coins_registry = instantiate_coin_registry(&mut app, None);
    let factory_instance = instantiate_factory(
        &mut app,
        factory_code_id,
        token_code_id,
        pair_code_id,
        None,
        &native_coins_registry,
    );

    let generator_instance = instantiate_generator(
        &mut app,
        &factory_instance,
        &astro_token_instance,
        Some(OWNER.to_string()),
    );

    // add generator to factory
    let msg = FactoryExecuteMsg::UpdateConfig {
        token_code_id: None,
        fee_address: None,
        generator_address: Some(generator_instance.to_string()),
        whitelist_code_id: None,
        coin_registry_address: None,
    };

    app.execute_contract(Addr::unchecked(OWNER), factory_instance.clone(), &msg, &[])
        .unwrap();

    let res: FactoryConfigResponse = app
        .wrap()
        .query_wasm_smart(&factory_instance.clone(), &FactoryQueryMsg::Config {})
        .unwrap();

    assert_eq!(res.generator_address, Some(generator_instance.clone()));

    let (_, lp_cny_eur) = create_pair(
        &mut app,
        &factory_instance,
        None,
        None,
        vec![
            AssetInfo::NativeToken {
                denom: "cny".to_string(),
            },
            AssetInfo::NativeToken {
                denom: "eur".to_string(),
            },
        ],
    );

    let (_, lp_cny_uusd) = create_pair(
        &mut app,
        &factory_instance,
        None,
        None,
        vec![
            AssetInfo::NativeToken {
                denom: "cny".to_string(),
            },
            AssetInfo::NativeToken {
                denom: "uusd".to_string(),
            },
        ],
    );

    let (_, lp_eur_uusd) = create_pair(
        &mut app,
        &factory_instance,
        None,
        None,
        vec![
            AssetInfo::NativeToken {
                denom: "eur".to_string(),
            },
            AssetInfo::NativeToken {
                denom: "uusd".to_string(),
            },
        ],
    );

    register_lp_tokens_in_generator(
        &mut app,
        &generator_instance,
        vec![
            PoolWithProxy {
                pool: (lp_cny_eur.to_string(), Uint128::new(100)),
                proxy: None,
            },
            PoolWithProxy {
                pool: (lp_cny_uusd.to_string(), Uint128::new(100)),
                proxy: None,
            },
            PoolWithProxy {
                pool: (lp_eur_uusd.to_string(), Uint128::new(100)),
                proxy: None,
            },
        ],
    );

    // deregister pair and set the allocation point to zero for pool
    app.execute_contract(
        Addr::unchecked(OWNER),
        factory_instance.clone(),
        &FactoryExecuteMsg::Deregister {
            asset_infos: vec![
                AssetInfo::NativeToken {
                    denom: "cny".to_string(),
                },
                AssetInfo::NativeToken {
                    denom: "eur".to_string(),
                },
            ],
        },
        &[],
    )
    .unwrap();

    // Check if the allocation point for lp_cny_eur is equal to zero
    let res: PoolInfoResponse = app
        .wrap()
        .query_wasm_smart(
            generator_instance.to_owned(),
            &GeneratorQueryMsg::PoolInfo {
                lp_token: lp_cny_eur.to_string(),
            },
        )
        .unwrap();
    assert_eq!(Uint128::zero(), res.alloc_point);

    // Check pool length
    // let res: usize = app
    //     .wrap()
    //     .query_wasm_smart(
    //         generator_instance.to_owned(),
    //         &GeneratorQueryMsg::ActivePoolLength {},
    //     )
    //     .unwrap();
    // assert_eq!(3, res);

    // Change pool alloc points
    let msg = GeneratorExecuteMsg::SetupPools {
        pools: vec![
            (lp_cny_eur.to_string(), Uint128::from(60u32)),
            (lp_eur_uusd.to_string(), Uint128::from(40u32)),
            (lp_cny_uusd.to_string(), Uint128::from(140u32)),
        ],
    };

    let err = app
        .execute_contract(owner.clone(), generator_instance.clone(), &msg, &[])
        .unwrap_err();
    assert_eq!(
        "Generic error: The pair aren't registered: cny-eur",
        err.root_cause().to_string()
    );

    // Change pool alloc points
    let msg = GeneratorExecuteMsg::SetupPools {
        pools: vec![
            (lp_eur_uusd.to_string(), Uint128::from(40u32)),
            (lp_cny_uusd.to_string(), Uint128::from(140u32)),
        ],
    };

    app.execute_contract(owner.clone(), generator_instance.clone(), &msg, &[])
        .unwrap();

    let msg_cny_eur = QueryMsg::PoolInfo {
        lp_token: lp_cny_eur.to_string(),
    };

    // Check if alloc point is equal to 0
    let reps: PoolInfoResponse = app
        .wrap()
        .query_wasm_smart(&generator_instance, &msg_cny_eur)
        .unwrap();
    assert_eq!(Uint128::zero(), reps.alloc_point);

    let msg_cny_eur = QueryMsg::PoolInfo {
        lp_token: lp_cny_uusd.to_string(),
    };

    // Check if alloc point is equal to 140
    let reps: PoolInfoResponse = app
        .wrap()
        .query_wasm_smart(&generator_instance, &msg_cny_eur)
        .unwrap();
    assert_eq!(Uint128::new(140), reps.alloc_point);

    let msg_cny_eur = QueryMsg::PoolInfo {
        lp_token: lp_eur_uusd.to_string(),
    };

    // Check if alloc point is equal to 40
    let reps: PoolInfoResponse = app
        .wrap()
        .query_wasm_smart(&generator_instance, &msg_cny_eur)
        .unwrap();
    assert_eq!(Uint128::new(40), reps.alloc_point);

    // Change pool alloc points
    let msg = GeneratorExecuteMsg::SetupPools {
        pools: vec![
            (lp_eur_uusd.to_string(), Uint128::from(80u32)),
            (lp_cny_uusd.to_string(), Uint128::from(80u32)),
        ],
    };
    app.execute_contract(owner.clone(), generator_instance.clone(), &msg, &[])
        .unwrap();

    let msg_cny_eur = QueryMsg::PoolInfo {
        lp_token: lp_cny_eur.to_string(),
    };

    // Check if alloc point is equal to 0
    let reps: PoolInfoResponse = app
        .wrap()
        .query_wasm_smart(&generator_instance, &msg_cny_eur)
        .unwrap();
    assert_eq!(Uint128::zero(), reps.alloc_point);

    let msg_cny_eur = QueryMsg::PoolInfo {
        lp_token: lp_cny_uusd.to_string(),
    };

    // Check if alloc point is equal to 80
    let reps: PoolInfoResponse = app
        .wrap()
        .query_wasm_smart(&generator_instance, &msg_cny_eur)
        .unwrap();
    assert_eq!(Uint128::new(80), reps.alloc_point);

    let msg_cny_eur = QueryMsg::PoolInfo {
        lp_token: lp_eur_uusd.to_string(),
    };

    // Check if alloc point is equal to 80
    let reps: PoolInfoResponse = app
        .wrap()
        .query_wasm_smart(&generator_instance, &msg_cny_eur)
        .unwrap();
    assert_eq!(Uint128::new(80), reps.alloc_point);
}

#[test]
fn deactivate_pools_by_pair_types() {
    let mut app = mock_app();

    let owner = Addr::unchecked(OWNER);
    let user1 = Addr::unchecked(USER1);
    let token_code_id = store_token_code(&mut app);
    let factory_code_id = store_factory_code(&mut app);
    let pair_code_id = store_pair_code_id(&mut app);
    let pair_stable_code_id = store_pair_stable_code_id(&mut app);

    let astro_token_instance =
        instantiate_token(&mut app, token_code_id, "ASTRO", Some(1_000_000_000_000000));

    let native_coins_registry = instantiate_coin_registry(
        &mut app,
        Some(vec![("cny".to_string(), 6), ("uusd".to_string(), 6)]),
    );

    let factory_instance = instantiate_factory(
        &mut app,
        factory_code_id,
        token_code_id,
        pair_code_id,
        Some(pair_stable_code_id),
        &native_coins_registry,
    );

    let generator_instance = instantiate_generator(
        &mut app,
        &factory_instance,
        &astro_token_instance,
        Some(OWNER.to_string()),
    );

    // add generator to factory
    let msg = FactoryExecuteMsg::UpdateConfig {
        token_code_id: None,
        fee_address: None,
        generator_address: Some(generator_instance.to_string()),
        whitelist_code_id: None,
        coin_registry_address: None,
    };

    app.execute_contract(Addr::unchecked(OWNER), factory_instance.clone(), &msg, &[])
        .unwrap();

    let res: FactoryConfigResponse = app
        .wrap()
        .query_wasm_smart(&factory_instance.clone(), &FactoryQueryMsg::Config {})
        .unwrap();

    assert_eq!(res.generator_address, Some(generator_instance.clone()));

    let (_, lp_cny_uusd) = create_pair(
        &mut app,
        &factory_instance,
        Some(PairType::Stable {}),
        Some(to_binary(&StablePoolParams { amp: 100 }).unwrap()),
        vec![
            AssetInfo::NativeToken {
                denom: "cny".to_string(),
            },
            AssetInfo::NativeToken {
                denom: "uusd".to_string(),
            },
        ],
    );

    let (_, lp_cny_eur) = create_pair(
        &mut app,
        &factory_instance,
        None,
        None,
        vec![
            AssetInfo::NativeToken {
                denom: "cny".to_string(),
            },
            AssetInfo::NativeToken {
                denom: "eur".to_string(),
            },
        ],
    );

    let (_, lp_eur_uusd) = create_pair(
        &mut app,
        &factory_instance,
        None,
        None,
        vec![
            AssetInfo::NativeToken {
                denom: "eur".to_string(),
            },
            AssetInfo::NativeToken {
                denom: "uusd".to_string(),
            },
        ],
    );

    register_lp_tokens_in_generator(
        &mut app,
        &generator_instance,
        vec![
            PoolWithProxy {
                pool: (lp_cny_eur.to_string(), Uint128::new(100)),
                proxy: None,
            },
            PoolWithProxy {
                pool: (lp_cny_uusd.to_string(), Uint128::new(100)),
                proxy: None,
            },
            PoolWithProxy {
                pool: (lp_eur_uusd.to_string(), Uint128::new(100)),
                proxy: None,
            },
        ],
    );

    // try to deactivate pools for not blacklisted pair types
    let msg = GeneratorExecuteMsg::DeactivateBlacklistedPools {
        pair_types: vec![PairType::Xyk {}, PairType::Stable {}],
    };
    let err = app
        .execute_contract(user1.clone(), generator_instance.clone(), &msg, &[])
        .unwrap_err();
    assert_eq!(
        format!(
            "Generic error: Pair type ({}) is not blacklisted!",
            PairType::Xyk {}
        ),
        err.root_cause().to_string()
    );

    // Add stable pair type to blacklist
    let msg = FactoryExecuteMsg::UpdatePairConfig {
        config: PairConfig {
            code_id: pair_stable_code_id,
            pair_type: PairType::Stable {},
            total_fee_bps: 100,
            maker_fee_bps: 10,
            is_disabled: false,
            is_generator_disabled: true,
        },
    };

    app.execute_contract(owner.clone(), factory_instance.clone(), &msg, &[])
        .unwrap();

    // check if we add stable pair type to blacklist
    let res: Vec<PairType> = app
        .wrap()
        .query_wasm_smart(
            &factory_instance.clone(),
            &FactoryQueryMsg::BlacklistedPairTypes {},
        )
        .unwrap();
    assert_eq!(res, vec![PairType::Stable {}]);

    let msg = GeneratorExecuteMsg::DeactivateBlacklistedPools {
        pair_types: vec![PairType::Stable {}],
    };
    app.execute_contract(user1.clone(), generator_instance.clone(), &msg, &[])
        .unwrap();

    let msg_cny_eur = QueryMsg::PoolInfo {
        lp_token: lp_cny_uusd.to_string(),
    };

    // Check if alloc point is equal to 0
    let reps: PoolInfoResponse = app
        .wrap()
        .query_wasm_smart(&generator_instance, &msg_cny_eur)
        .unwrap();
    assert_eq!(Uint128::zero(), reps.alloc_point);

    // try to change alloc point for blacklisted pool by pair type
    let msg = GeneratorExecuteMsg::SetupPools {
        pools: vec![
            (lp_cny_eur.to_string(), Uint128::from(60u32)),
            (lp_eur_uusd.to_string(), Uint128::from(40u32)),
            (lp_cny_uusd.to_string(), Uint128::from(140u32)),
        ],
    };

    let err = app
        .execute_contract(owner.clone(), generator_instance.clone(), &msg, &[])
        .unwrap_err();
    assert_eq!(
        "Generic error: Pair type (stable) is blacklisted!",
        err.root_cause().to_string()
    );

    // Change pool alloc points
    let msg = GeneratorExecuteMsg::SetupPools {
        pools: vec![
            (lp_cny_eur.to_string(), Uint128::from(60u32)),
            (lp_eur_uusd.to_string(), Uint128::from(40u32)),
        ],
    };

    app.execute_contract(owner.clone(), generator_instance.clone(), &msg, &[])
        .unwrap();

    let msg_cny_eur = QueryMsg::PoolInfo {
        lp_token: lp_cny_eur.to_string(),
    };

    // Check if alloc point is equal to 60
    let reps: PoolInfoResponse = app
        .wrap()
        .query_wasm_smart(&generator_instance, &msg_cny_eur)
        .unwrap();
    assert_eq!(Uint128::new(60), reps.alloc_point);

    let msg_cny_eur = QueryMsg::PoolInfo {
        lp_token: lp_cny_uusd.to_string(),
    };

    // Check if alloc point is equal to 0
    let reps: PoolInfoResponse = app
        .wrap()
        .query_wasm_smart(&generator_instance, &msg_cny_eur)
        .unwrap();
    assert_eq!(Uint128::zero(), reps.alloc_point);

    let msg_cny_eur = QueryMsg::PoolInfo {
        lp_token: lp_eur_uusd.to_string(),
    };

    // Check if alloc point is equal to 40
    let reps: PoolInfoResponse = app
        .wrap()
        .query_wasm_smart(&generator_instance, &msg_cny_eur)
        .unwrap();
    assert_eq!(Uint128::new(40), reps.alloc_point);

    // remove stable pair type from blacklist
    let msg = FactoryExecuteMsg::UpdatePairConfig {
        config: PairConfig {
            code_id: pair_stable_code_id,
            pair_type: PairType::Stable {},
            total_fee_bps: 100,
            maker_fee_bps: 10,
            is_disabled: false,
            is_generator_disabled: false,
        },
    };

    app.execute_contract(owner.clone(), factory_instance.clone(), &msg, &[])
        .unwrap();

    // check if we remove stable pair type from blacklist
    let res: Vec<PairType> = app
        .wrap()
        .query_wasm_smart(
            &factory_instance.clone(),
            &FactoryQueryMsg::BlacklistedPairTypes {},
        )
        .unwrap();
    assert_eq!(res, vec![]);

    // Change pool alloc points
    let msg = GeneratorExecuteMsg::SetupPools {
        pools: vec![
            (lp_eur_uusd.to_string(), Uint128::from(80u32)),
            (lp_cny_uusd.to_string(), Uint128::from(80u32)),
        ],
    };
    app.execute_contract(owner.clone(), generator_instance.clone(), &msg, &[])
        .unwrap();

    let msg_cny_eur = QueryMsg::PoolInfo {
        lp_token: lp_cny_eur.to_string(),
    };

    // Check if alloc point is equal to 0
    let reps: PoolInfoResponse = app
        .wrap()
        .query_wasm_smart(&generator_instance, &msg_cny_eur)
        .unwrap();
    assert_eq!(Uint128::zero(), reps.alloc_point);

    let msg_cny_uusd = QueryMsg::PoolInfo {
        lp_token: lp_cny_uusd.to_string(),
    };

    // Check if alloc point is equal to 80
    let reps: PoolInfoResponse = app
        .wrap()
        .query_wasm_smart(&generator_instance, &msg_cny_uusd)
        .unwrap();
    assert_eq!(Uint128::new(80), reps.alloc_point);

    let msg_eur_uusd = QueryMsg::PoolInfo {
        lp_token: lp_eur_uusd.to_string(),
    };

    // Check if alloc point is equal to 80
    let reps: PoolInfoResponse = app
        .wrap()
        .query_wasm_smart(&generator_instance, &msg_eur_uusd)
        .unwrap();
    assert_eq!(Uint128::new(80), reps.alloc_point);
}

#[test]
fn test_proxy_generator_incorrect_virtual_amount() {
    let mut app = mock_app_helper();
    let owner = Addr::unchecked("owner");
    let helper_controller = ControllerHelper::init(&mut app, &owner);
    let user1 = Addr::unchecked(USER1);
    let token_code_id = store_token_code(&mut app);
    // init cw20 tokens
    let cny_token = instantiate_token(&mut app, token_code_id, "CNY", None);
    let eur_token = instantiate_token(&mut app, token_code_id, "EUR", None);
    let val_token = instantiate_token(&mut app, token_code_id, "VAL", None);
    // create two lp pairs, one with proxy another without proxy
    let (pair_cny_eur, lp_without_proxy) = create_pair(
        &mut app,
        &helper_controller.factory,
        None,
        None,
<<<<<<< HEAD
        vec![
=======
        [
>>>>>>> bea587d6
            AssetInfo::Token {
                contract_addr: cny_token.clone(),
            },
            AssetInfo::Token {
                contract_addr: eur_token.clone(),
            },
        ],
    );
    let (pair_val_eur, lp_with_proxy) = create_pair(
        &mut app,
        &helper_controller.factory,
        None,
        None,
<<<<<<< HEAD
        vec![
=======
        [
>>>>>>> bea587d6
            AssetInfo::Token {
                contract_addr: val_token.clone(),
            },
            AssetInfo::Token {
                contract_addr: eur_token.clone(),
            },
        ],
    );
    // register lp token to pool
    register_lp_tokens_in_generator(
        &mut app,
        &helper_controller.generator,
        vec![PoolWithProxy {
            pool: (lp_without_proxy.to_string(), Uint128::from(100u32)),
            proxy: None,
        }],
    );
    // verify no proxy set
    let reps: PoolInfoResponse = app
        .wrap()
        .query_wasm_smart(
            &helper_controller.generator,
            &QueryMsg::PoolInfo {
                lp_token: lp_without_proxy.to_string(),
            },
        )
        .unwrap();
    assert_eq!(None, reps.reward_proxy);
    // mint lp without proxy to user
    mint_tokens(
        &mut app,
        pair_cny_eur.clone(),
        &lp_without_proxy,
        &user1,
        10,
    );
    helper_controller
        .escrow_helper
        .mint_xastro(&mut app, USER1, 100);
    helper_controller
        .escrow_helper
        .create_lock(&mut app, USER1, WEEK * 3, 100f32)
        .unwrap();
    // user deposits lp tokens
    deposit_lp_tokens_to_generator(
        &mut app,
        &helper_controller.generator,
        USER1,
        &[(&lp_without_proxy, 10)],
    );
    // NOTE: user virtual amount should be calculated correctly when deposit
    // first we try query the virtual amount and grab the value
    // secondly we call CheckpointUserBoost to update the user's virtual amount
    // to latest value
    // third we query the virtual amount
    // lastly we compare it, should be equal
    // 1: query before checkpoint
    let virtual_amount_before_checkpoint: Uint128 = app
        .wrap()
        .query_wasm_smart(
            &helper_controller.generator,
            &QueryMsg::UserVirtualAmount {
                lp_token: lp_without_proxy.to_string(),
                user: USER1.to_string(),
            },
        )
        .unwrap();
    // 2: perform checkpoint, user virtual amount will be updated
    app.execute_contract(
        Addr::unchecked(USER1),
        helper_controller.generator.clone(),
        &ExecuteMsg::CheckpointUserBoost {
            generators: vec![lp_without_proxy.to_string()],
            user: Some(USER1.to_string()),
        },
        &[],
    )
    .unwrap();
    // 3: query after checkpoint
    let virtual_amount_after_checkpoint: Uint128 = app
        .wrap()
        .query_wasm_smart(
            &helper_controller.generator,
            &QueryMsg::UserVirtualAmount {
                lp_token: lp_without_proxy.to_string(),
                user: USER1.to_string(),
            },
        )
        .unwrap();
    // 4: amounts should be the same, correct!
    assert_eq!(
        virtual_amount_after_checkpoint,
        virtual_amount_before_checkpoint
    );
    // let's see if its the same for a lp with proxy
    // setup lp to use proxy
    let vkr_staking_instance =
        instantiate_valkyrie_protocol(&mut app, &val_token, &pair_val_eur, &lp_with_proxy);
    let proxy_code_id = store_proxy_code(&mut app);
    let proxy_instance = instantiate_proxy(
        &mut app,
        proxy_code_id,
        &helper_controller.generator,
        &pair_val_eur,
        &lp_with_proxy,
        &vkr_staking_instance,
        &val_token,
    );
    let msg = GeneratorExecuteMsg::MoveToProxy {
        lp_token: lp_with_proxy.to_string(),
        proxy: proxy_instance.to_string(),
    };
    app.execute_contract(
        Addr::unchecked(OWNER),
        helper_controller.generator.clone(),
        &msg,
        &[],
    )
    .unwrap();
    // verify proxy has been set
    let reps: PoolInfoResponse = app
        .wrap()
        .query_wasm_smart(
            &helper_controller.generator,
            &QueryMsg::PoolInfo {
                lp_token: lp_with_proxy.to_string(),
            },
        )
        .unwrap();
    assert_eq!(Some(proxy_instance), reps.reward_proxy);
    // mint lp tokens to user
    mint_tokens(&mut app, pair_val_eur.clone(), &lp_with_proxy, &user1, 10);
    // user deposits lp tokens
    deposit_lp_tokens_to_generator(
        &mut app,
        &helper_controller.generator,
        USER1,
        &[(&lp_with_proxy, 10)],
    );
    // similar with lp without proxy, let's perform the same verification
    // 1: query before checkpoint
    let virtual_amount_before_checkpoint: Uint128 = app
        .wrap()
        .query_wasm_smart(
            &helper_controller.generator,
            &QueryMsg::UserVirtualAmount {
                lp_token: lp_with_proxy.to_string(),
                user: USER1.to_string(),
            },
        )
        .unwrap();
    // 2: perform checkpoint, user virtual amount will be updated
    app.execute_contract(
        Addr::unchecked(USER1),
        helper_controller.generator.clone(),
        &ExecuteMsg::CheckpointUserBoost {
            generators: vec![lp_with_proxy.to_string()],
            user: Some(USER1.to_string()),
        },
        &[],
    )
    .unwrap();
    // 3: query after checkpoint
    let virtual_amount_after_checkpoint: Uint128 = app
        .wrap()
        .query_wasm_smart(
            &helper_controller.generator,
            &QueryMsg::UserVirtualAmount {
                lp_token: lp_with_proxy.to_string(),
                user: USER1.to_string(),
            },
        )
        .unwrap();
    /*
        4: compare: error here
        panicked at 'assertion failed: `(left == right)`
            left: `Uint128(4)`,
            right: `Uint128(10)`
    */
    assert_eq!(
        virtual_amount_before_checkpoint,
        virtual_amount_after_checkpoint
    );
}

fn store_token_code(app: &mut App) -> u64 {
    let astro_token_contract = Box::new(ContractWrapper::new_with_empty(
        astroport_token::contract::execute,
        astroport_token::contract::instantiate,
        astroport_token::contract::query,
    ));

    app.store_code(astro_token_contract)
}

fn store_factory_code(app: &mut App) -> u64 {
    let factory_contract = Box::new(
        ContractWrapper::new_with_empty(
            astroport_factory::contract::execute,
            astroport_factory::contract::instantiate,
            astroport_factory::contract::query,
        )
        .with_reply_empty(astroport_factory::contract::reply),
    );

    app.store_code(factory_contract)
}

fn store_pair_code_id(app: &mut App) -> u64 {
    let pair_contract = Box::new(
        ContractWrapper::new_with_empty(
            astroport_pair::contract::execute,
            astroport_pair::contract::instantiate,
            astroport_pair::contract::query,
        )
        .with_reply_empty(astroport_pair::contract::reply),
    );

    app.store_code(pair_contract)
}

fn store_pair_stable_code_id(app: &mut App) -> u64 {
    let pair_contract = Box::new(
        ContractWrapper::new_with_empty(
            astroport_pair_stable::contract::execute,
            astroport_pair_stable::contract::instantiate,
            astroport_pair_stable::contract::query,
        )
        .with_reply_empty(astroport_pair_stable::contract::reply),
    );

    app.store_code(pair_contract)
}

fn instantiate_token(app: &mut App, token_code_id: u64, name: &str, cap: Option<u128>) -> Addr {
    let name = String::from(name);

    let msg = TokenInstantiateMsg {
        name: name.clone(),
        symbol: name.clone(),
        decimals: 6,
        initial_balances: vec![],
        mint: Some(MinterResponse {
            minter: String::from(OWNER),
            cap: cap.map(|v| Uint128::from(v)),
        }),
        marketing: None,
    };

    app.instantiate_contract(token_code_id, Addr::unchecked(OWNER), &msg, &[], name, None)
        .unwrap()
}

fn instantiate_factory(
    app: &mut App,
    factory_code_id: u64,
    token_code_id: u64,
    pair_code_id: u64,
    pair_stable_code_id: Option<u64>,
    native_coins_registry: &Addr,
) -> Addr {
    let mut msg = FactoryInstantiateMsg {
        pair_configs: vec![PairConfig {
            code_id: pair_code_id,
            pair_type: PairType::Xyk {},
            total_fee_bps: 100,
            maker_fee_bps: 10,
            is_disabled: false,
            is_generator_disabled: false,
        }],
        token_code_id,
        fee_address: None,
        generator_address: None,
        owner: String::from(OWNER),
        whitelist_code_id: 0,
        coin_registry_address: native_coins_registry.to_string(),
    };

    if let Some(pair_stable_code_id) = pair_stable_code_id {
        msg.pair_configs.push(PairConfig {
            code_id: pair_stable_code_id,
            pair_type: PairType::Stable {},
            total_fee_bps: 100,
            maker_fee_bps: 10,
            is_disabled: false,
            is_generator_disabled: false,
        });
    }

    app.instantiate_contract(
        factory_code_id,
        Addr::unchecked(OWNER),
        &msg,
        &[],
        "Factory",
        None,
    )
    .unwrap()
}

fn instantiate_generator(
    mut app: &mut App,
    factory_instance: &Addr,
    astro_token_instance: &Addr,
    generator_controller: Option<String>,
) -> Addr {
    // Vesting
    let vesting_contract = Box::new(ContractWrapper::new_with_empty(
        astroport_vesting::contract::execute,
        astroport_vesting::contract::instantiate,
        astroport_vesting::contract::query,
    ));
    let owner = Addr::unchecked(OWNER);
    let vesting_code_id = app.store_code(vesting_contract);

    let init_msg = VestingInstantiateMsg {
        owner: owner.to_string(),
        vesting_token: token_asset_info(astro_token_instance.clone()),
    };

    let vesting_instance = app
        .instantiate_contract(
            vesting_code_id,
            owner.clone(),
            &init_msg,
            &[],
            "Vesting",
            None,
        )
        .unwrap();

    mint_tokens(
        &mut app,
        owner.clone(),
        &astro_token_instance,
        &owner,
        1_000_000_000_000000,
    );

    // Generator
    let generator_contract = Box::new(
        ContractWrapper::new_with_empty(
            astroport_generator::contract::execute,
            astroport_generator::contract::instantiate,
            astroport_generator::contract::query,
        )
        .with_reply_empty(astroport_generator::contract::reply),
    );

    let whitelist_code_id = store_whitelist_code(&mut app);
    let generator_code_id = app.store_code(generator_contract);

    let init_msg = GeneratorInstantiateMsg {
        owner: owner.to_string(),
        factory: factory_instance.to_string(),
        guardian: None,
        start_block: Uint64::from(app.block_info().height),
        astro_token: token_asset_info(astro_token_instance.clone()),
        tokens_per_block: Uint128::new(10_000000),
        vesting_contract: vesting_instance.to_string(),
        generator_controller,
        voting_escrow: None,
        whitelist_code_id,
    };

    let generator_instance = app
        .instantiate_contract(
            generator_code_id,
            owner.clone(),
            &init_msg,
            &[],
            "Guage",
            None,
        )
        .unwrap();

    // Vesting to generator:
    let current_block = app.block_info();

    let amount = Uint128::new(63072000_000000);

    let msg = Cw20ExecuteMsg::Send {
        contract: vesting_instance.to_string(),
        msg: to_binary(&VestingHookMsg::RegisterVestingAccounts {
            vesting_accounts: vec![VestingAccount {
                address: generator_instance.to_string(),
                schedules: vec![VestingSchedule {
                    start_point: VestingSchedulePoint {
                        time: current_block.time.seconds(),
                        amount,
                    },
                    end_point: None,
                }],
            }],
        })
        .unwrap(),
        amount,
    };

    app.execute_contract(owner, astro_token_instance.clone(), &msg, &[])
        .unwrap();

    generator_instance
}

fn instantiate_valkyrie_protocol(
    app: &mut App,
    valkyrie_token: &Addr,
    pair: &Addr,
    lp_token: &Addr,
) -> Addr {
    // Valkyrie staking
    let valkyrie_staking_contract = Box::new(ContractWrapper::new_with_empty(
        valkyrie_lp_staking::entrypoints::execute,
        valkyrie_lp_staking::entrypoints::instantiate,
        valkyrie_lp_staking::entrypoints::query,
    ));

    let valkyrie_staking_code_id = app.store_code(valkyrie_staking_contract);

    let init_msg = ValkyrieInstantiateMsg {
        token: valkyrie_token.to_string(),
        pair: pair.to_string(),
        lp_token: lp_token.to_string(),
        whitelisted_contracts: vec![],
        distribution_schedule: vec![
            (
                app.block_info().height,
                app.block_info().height + 1,
                Uint128::new(50_000_000),
            ),
            (
                app.block_info().height + 1,
                app.block_info().height + 2,
                Uint128::new(60_000_000),
            ),
        ],
    };

    let valkyrie_staking_instance = app
        .instantiate_contract(
            valkyrie_staking_code_id,
            Addr::unchecked(OWNER),
            &init_msg,
            &[],
            "Valkyrie staking",
            None,
        )
        .unwrap();

    valkyrie_staking_instance
}

fn store_proxy_code(app: &mut App) -> u64 {
    let generator_proxy_to_vkr_contract = Box::new(ContractWrapper::new_with_empty(
        generator_proxy_to_vkr::contract::execute,
        generator_proxy_to_vkr::contract::instantiate,
        generator_proxy_to_vkr::contract::query,
    ));

    app.store_code(generator_proxy_to_vkr_contract)
}

fn instantiate_proxy(
    app: &mut App,
    proxy_code: u64,
    generator_instance: &Addr,
    pair: &Addr,
    lp_token: &Addr,
    vkr_staking_instance: &Addr,
    vkr_token_instance: &Addr,
) -> Addr {
    let init_msg = ProxyInstantiateMsg {
        generator_contract_addr: generator_instance.to_string(),
        pair_addr: pair.to_string(),
        lp_token_addr: lp_token.to_string(),
        reward_contract_addr: vkr_staking_instance.to_string(),
        reward_token_addr: vkr_token_instance.to_string(),
    };

    app.instantiate_contract(
        proxy_code,
        Addr::unchecked(OWNER),
        &init_msg,
        &[],
        String::from("Proxy"),
        None,
    )
    .unwrap()
}

fn register_lp_tokens_in_generator(
    app: &mut App,
    generator_instance: &Addr,
    pools_with_proxy: Vec<PoolWithProxy>,
) {
    let pools: Vec<(String, Uint128)> = pools_with_proxy.iter().map(|p| p.pool.clone()).collect();

    app.execute_contract(
        Addr::unchecked(OWNER),
        generator_instance.clone(),
        &GeneratorExecuteMsg::SetupPools { pools },
        &[],
    )
    .unwrap();

    for pool_with_proxy in &pools_with_proxy {
        if let Some(proxy) = &pool_with_proxy.proxy {
            app.execute_contract(
                Addr::unchecked(OWNER),
                generator_instance.clone(),
                &GeneratorExecuteMsg::MoveToProxy {
                    lp_token: pool_with_proxy.pool.0.clone(),
                    proxy: proxy.to_string(),
                },
                &[],
            )
            .unwrap();
        }
    }
}

fn mint_tokens(app: &mut App, sender: Addr, token: &Addr, recipient: &Addr, amount: u128) {
    let msg = Cw20ExecuteMsg::Mint {
        recipient: recipient.to_string(),
        amount: Uint128::from(amount),
    };

    app.execute_contract(sender, token.to_owned(), &msg, &[])
        .unwrap();
}

fn deposit_lp_tokens_to_generator(
    app: &mut App,
    generator_instance: &Addr,
    depositor: &str,
    lp_tokens: &[(&Addr, u128)],
) {
    for (token, amount) in lp_tokens {
        let msg = Cw20ExecuteMsg::Send {
            contract: generator_instance.to_string(),
            msg: to_binary(&GeneratorHookMsg::Deposit {}).unwrap(),
            amount: Uint128::from(amount.to_owned()),
        };

        app.execute_contract(Addr::unchecked(depositor), (*token).clone(), &msg, &[])
            .unwrap();
    }
}

fn check_token_balance(app: &mut App, token: &Addr, address: &Addr, expected: u128) {
    let msg = Cw20QueryMsg::Balance {
        address: address.to_string(),
    };
    let res: StdResult<BalanceResponse> = app.wrap().query_wasm_smart(token, &msg);
    assert_eq!(res.unwrap().balance, Uint128::from(expected));
}

fn check_emission_balance(
    app: &mut App,
    generator: &Addr,
    lp_token: &Addr,
    user: &Addr,
    expected: u128,
) {
    let msg = GeneratorQueryMsg::UserVirtualAmount {
        lp_token: lp_token.to_string(),
        user: user.to_string(),
    };

    let res: Uint128 = app.wrap().query_wasm_smart(generator, &msg).unwrap();
    assert_eq!(Uint128::from(expected), res);
}

fn check_pending_rewards(
    app: &mut App,
    generator_instance: &Addr,
    token: &Addr,
    depositor: &str,
    (expected, expected_on_proxy): (u128, Option<Vec<u128>>),
) {
    let msg = GeneratorQueryMsg::PendingToken {
        lp_token: token.to_string(),
        user: String::from(depositor),
    };

    let res: PendingTokenResponse = app
        .wrap()
        .query_wasm_smart(generator_instance.to_owned(), &msg)
        .unwrap();

    assert_eq!(res.pending.u128(), expected);
    let pending_on_proxy = res.pending_on_proxy.map(|rewards| {
        rewards
            .into_iter()
            .map(|Asset { amount, .. }| amount.u128())
            .collect::<Vec<_>>()
    });
    assert_eq!(pending_on_proxy, expected_on_proxy)
}

fn create_pair(
    app: &mut App,
    factory: &Addr,
    pair_type: Option<PairType>,
    init_param: Option<Binary>,
    assets: Vec<AssetInfo>,
) -> (Addr, Addr) {
    app.execute_contract(
        Addr::unchecked(OWNER),
        factory.clone(),
        &FactoryExecuteMsg::CreatePair {
            pair_type: pair_type.unwrap_or_else(|| PairType::Xyk {}),
            asset_infos: assets.clone(),
            init_params: init_param,
        },
        &[],
    )
    .unwrap();

    let res: PairInfo = app
        .wrap()
        .query_wasm_smart(
            factory,
            &FactoryQueryMsg::Pair {
                asset_infos: assets,
            },
        )
        .unwrap();

    (res.contract_addr, res.liquidity_token)
}

fn store_whitelist_code(app: &mut App) -> u64 {
    let whitelist_contract = Box::new(ContractWrapper::new_with_empty(
        astroport_whitelist::contract::execute,
        astroport_whitelist::contract::instantiate,
        astroport_whitelist::contract::query,
    ));

    app.store_code(whitelist_contract)
}

fn store_coin_registry_code(app: &mut App) -> u64 {
    let coin_registry_contract = Box::new(ContractWrapper::new_with_empty(
        astroport_native_coin_registry::contract::execute,
        astroport_native_coin_registry::contract::instantiate,
        astroport_native_coin_registry::contract::query,
    ));

    app.store_code(coin_registry_contract)
}

pub fn instantiate_coin_registry(mut app: &mut App, coins: Option<Vec<(String, u8)>>) -> Addr {
    let coin_registry_id = store_coin_registry_code(&mut app);
    let coin_registry_address = app
        .instantiate_contract(
            coin_registry_id,
            Addr::unchecked(OWNER),
            &ap_native_coin_registry::InstantiateMsg {
                owner: OWNER.to_string(),
            },
            &[],
            "Coin registry",
            None,
        )
        .unwrap();

    if let Some(coins) = coins {
        app.execute_contract(
            Addr::unchecked(OWNER),
            coin_registry_address.clone(),
            &ap_native_coin_registry::ExecuteMsg::Add {
                native_coins: coins,
            },
            &[],
        )
        .unwrap();
    }

    coin_registry_address
}<|MERGE_RESOLUTION|>--- conflicted
+++ resolved
@@ -3297,11 +3297,7 @@
         &helper_controller.factory,
         None,
         None,
-<<<<<<< HEAD
         vec![
-=======
-        [
->>>>>>> bea587d6
             AssetInfo::Token {
                 contract_addr: cny_token.clone(),
             },
@@ -3315,11 +3311,7 @@
         &helper_controller.factory,
         None,
         None,
-<<<<<<< HEAD
         vec![
-=======
-        [
->>>>>>> bea587d6
             AssetInfo::Token {
                 contract_addr: val_token.clone(),
             },
