--- conflicted
+++ resolved
@@ -903,12 +903,8 @@
 
     match contract_version.contract.as_ref() {
         "astroport-pair-concentrated" => match contract_version.version.as_ref() {
-<<<<<<< HEAD
-            "1.0.0" | "1.1.0" | "1.1.1" | "1.1.2" => {}
-=======
             "1.0.0" | "1.1.0" | "1.1.1" | "1.1.2" => migrate_config(deps.storage)?,
             "1.1.4" => migrate_config_from_v140(deps.storage)?,
->>>>>>> d3f02107
             _ => return Err(ContractError::MigrationError {}),
         },
         _ => return Err(ContractError::MigrationError {}),
