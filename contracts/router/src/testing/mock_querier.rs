--- conflicted
+++ resolved
@@ -14,11 +14,7 @@
 #[cw_serde]
 pub enum QueryMsg {
     Pair {
-<<<<<<< HEAD
-        asset_infos: [AssetInfo; 2],
-=======
         asset_infos: Vec<AssetInfo>,
->>>>>>> 042b0768
     },
     Simulation {
         offer_asset: Asset,
@@ -122,47 +118,6 @@
 impl WasmMockQuerier {
     pub fn handle_query(&self, request: &QueryRequest<Empty>) -> QuerierResult {
         match &request {
-<<<<<<< HEAD
-=======
-            // QueryRequest::Custom(TerraQueryWrapper { route, query_data }) => {
-            //     if route == &TerraRoute::Treasury {
-            //         match query_data {
-            //             TerraQuery::TaxRate {} => {
-            //                 let res = TaxRateResponse {
-            //                     rate: self.tax_querier.rate,
-            //                 };
-            //                 SystemResult::Ok(ContractResult::from(to_binary(&res)))
-            //             }
-            //             TerraQuery::TaxCap { denom } => {
-            //                 let cap = self
-            //                     .tax_querier
-            //                     .caps
-            //                     .get(denom)
-            //                     .copied()
-            //                     .unwrap_or_default();
-            //                 let res = TaxCapResponse { cap };
-            //                 SystemResult::Ok(ContractResult::from(to_binary(&res)))
-            //             }
-            //             _ => panic!("DO NOT ENTER HERE"),
-            //         }
-            //     } else if route == &TerraRoute::Market {
-            //         match query_data {
-            //             TerraQuery::Swap {
-            //                 offer_coin,
-            //                 ask_denom: _,
-            //             } => {
-            //                 let res = SwapResponse {
-            //                     receive: offer_coin.clone(),
-            //                 };
-            //                 SystemResult::Ok(ContractResult::from(to_binary(&res)))
-            //             }
-            //             _ => panic!("DO NOT ENTER HERE"),
-            //         }
-            //     } else {
-            //         panic!("DO NOT ENTER HERE")
-            //     }
-            // }
->>>>>>> 042b0768
             QueryRequest::Wasm(WasmQuery::Smart { contract_addr, msg }) => {
                 if contract_addr.to_string().starts_with("token")
                     || contract_addr.to_string().starts_with("asset")
