use std::collections::HashMap;
use std::str::FromStr;
use std::vec;

#[cfg(not(feature = "library"))]
use cosmwasm_std::entry_point;
use cosmwasm_std::{
    attr, from_binary, to_binary, wasm_execute, wasm_instantiate, Addr, Binary, CosmosMsg, Decimal,
    Decimal256, Deps, DepsMut, Env, Fraction, MessageInfo, QuerierWrapper, Reply, Response,
    StdError, StdResult, SubMsg, SubMsgResponse, SubMsgResult, Uint128, WasmMsg,
};
use cw2::{get_contract_version, set_contract_version};
use cw20::{Cw20ExecuteMsg, Cw20ReceiveMsg, MinterResponse};
use cw_utils::parse_instantiate_response_data;
use itertools::Itertools;

use astroport::asset::{
    addr_opt_validate, check_swap_parameters, format_lp_token_name, Asset, AssetInfo, CoinsExt,
    Decimal256Ext, DecimalAsset, PairInfo, MINIMUM_LIQUIDITY_AMOUNT,
};
use astroport::common::{claim_ownership, drop_ownership_proposal, propose_new_owner};
use astroport::factory::PairType;
use astroport::pair::{
    migration_check, ConfigResponse, InstantiateMsg, StablePoolParams, StablePoolUpdateParams,
    DEFAULT_SLIPPAGE, MAX_ALLOWED_SLIPPAGE,
};
use astroport::pair::{
    CumulativePricesResponse, Cw20HookMsg, ExecuteMsg, MigrateMsg, PoolResponse, QueryMsg,
    ReverseSimulationResponse, SimulationResponse, StablePoolConfig,
};
use astroport::querier::{query_factory_config, query_fee_info, query_supply};
use astroport::token::InstantiateMsg as TokenInstantiateMsg;
use astroport::DecimalCheckedOps;

use crate::error::ContractError;
use crate::math::{
    calc_y, compute_d, AMP_PRECISION, MAX_AMP, MAX_AMP_CHANGE, MIN_AMP_CHANGING_TIME,
};
<<<<<<< HEAD
use crate::migration::CONFIG_V100;
=======
use crate::migration::{is_native_registered, CONFIG_V100};
use crate::response::MsgInstantiateContractResponse;
>>>>>>> d1945156
use crate::state::{get_precision, store_precisions, Config, CONFIG, OWNERSHIP_PROPOSAL};
use crate::utils::{
    accumulate_prices, adjust_precision, check_asset_infos, check_assets, check_cw20_in_pool,
    compute_current_amp, compute_swap, get_share_in_assets, mint_liquidity_token_message,
    select_pools, SwapResult,
};

/// Contract name that is used for migration.
const CONTRACT_NAME: &str = "astroport-pair-stable";
/// Contract version that is used for migration.
const CONTRACT_VERSION: &str = env!("CARGO_PKG_VERSION");
/// A `reply` call code ID of sub-message.
const INSTANTIATE_TOKEN_REPLY_ID: u64 = 1;
/// An LP token precision.
const LP_TOKEN_PRECISION: u8 = 6;
/// Number of assets in the pool.
const N_COINS: usize = 2;

/// Creates a new contract with the specified parameters in [`InstantiateMsg`].
#[cfg_attr(not(feature = "library"), entry_point)]
pub fn instantiate(
    mut deps: DepsMut,
    env: Env,
    _info: MessageInfo,
    msg: InstantiateMsg,
) -> Result<Response, ContractError> {
    check_asset_infos(deps.api, &msg.asset_infos)?;

    if msg.asset_infos.len() != N_COINS {
        return Err(ContractError::InvalidNumberOfAssets(N_COINS));
    }

    if msg.init_params.is_none() {
        return Err(ContractError::InitParamsNotFound {});
    }

    let params: StablePoolParams = from_binary(&msg.init_params.unwrap())?;

    if params.amp == 0 || params.amp > MAX_AMP {
        return Err(ContractError::IncorrectAmp {});
    }

    set_contract_version(deps.storage, CONTRACT_NAME, CONTRACT_VERSION)?;

    let factory_addr = deps.api.addr_validate(&msg.factory_addr)?;
    let greatest_precision = store_precisions(deps.branch(), &msg.asset_infos, &factory_addr)?;

    // Initializing cumulative prices
    let mut cumulative_prices = vec![];
    for from_pool in &msg.asset_infos {
        for to_pool in &msg.asset_infos {
            if !from_pool.eq(to_pool) {
                cumulative_prices.push((from_pool.clone(), to_pool.clone(), Uint128::zero()))
            }
        }
    }

    let config = Config {
        owner: addr_opt_validate(deps.api, &params.owner)?,
        pair_info: PairInfo {
            contract_addr: env.contract.address.clone(),
            liquidity_token: Addr::unchecked(""),
            asset_infos: msg.asset_infos.clone(),
            pair_type: PairType::Stable {},
        },
        factory_addr,
        block_time_last: 0,
        init_amp: params.amp * AMP_PRECISION,
        init_amp_time: env.block.time.seconds(),
        next_amp: params.amp * AMP_PRECISION,
        next_amp_time: env.block.time.seconds(),
        greatest_precision,
        cumulative_prices,
    };

    CONFIG.save(deps.storage, &config)?;

    let token_name = format_lp_token_name(&msg.asset_infos, &deps.querier)?;

    // Create LP token
    let sub_msg = SubMsg::reply_on_success(
        wasm_instantiate(
            msg.token_code_id,
            &TokenInstantiateMsg {
                name: token_name,
                symbol: "uLP".to_string(),
                decimals: LP_TOKEN_PRECISION,
                initial_balances: vec![],
                mint: Some(MinterResponse {
                    minter: env.contract.address.to_string(),
                    cap: None,
                }),
                marketing: None,
            },
            vec![],
            String::from("Astroport LP token"),
        )?,
        INSTANTIATE_TOKEN_REPLY_ID,
    );

    Ok(Response::new().add_submessage(sub_msg))
}

/// The entry point to the contract for processing replies from submessages.
#[cfg_attr(not(feature = "library"), entry_point)]
pub fn reply(deps: DepsMut, _env: Env, msg: Reply) -> Result<Response, ContractError> {
<<<<<<< HEAD
    match msg {
        Reply {
            id: INSTANTIATE_TOKEN_REPLY_ID,
            result:
                SubMsgResult::Ok(SubMsgResponse {
                    data: Some(data), ..
                }),
        } => {
            let mut config = CONFIG.load(deps.storage)?;

            if config.pair_info.liquidity_token != Addr::unchecked("") {
                return Err(ContractError::Unauthorized {});
            }

            let init_response = parse_instantiate_response_data(data.as_slice())
                .map_err(|e| StdError::generic_err(format!("{e}")))?;
            config.pair_info.liquidity_token =
                addr_validate_to_lower(deps.api, init_response.contract_address)?;
            CONFIG.save(deps.storage, &config)?;
            Ok(Response::new()
                .add_attribute("liquidity_token_addr", config.pair_info.liquidity_token))
        }
        _ => Err(ContractError::FailedToParseReply {}),
=======
    match msg.id {
        INSTANTIATE_TOKEN_REPLY_ID => {
            let mut config: Config = CONFIG.load(deps.storage)?;

            if config.pair_info.liquidity_token != Addr::unchecked("") {
                return Err(ContractError::Unauthorized {});
            }

            let data = msg.result.unwrap().data.unwrap();
            let res: MsgInstantiateContractResponse = Message::parse_from_bytes(data.as_slice())
                .map_err(|_| {
                    StdError::parse_err("MsgInstantiateContractResponse", "failed to parse data")
                })?;

            config.pair_info.liquidity_token =
                deps.api.addr_validate(res.get_contract_address())?;

            CONFIG.save(deps.storage, &config)?;

            Ok(Response::new()
                .add_attribute("liquidity_token_addr", config.pair_info.liquidity_token))
        }
        _ => Err(StdError::generic_err(format!("Unknown reply ID: {}", msg.id)).into()),
>>>>>>> d1945156
    }
}

/// Exposes all the execute functions available in the contract.
///
/// ## Variants
/// * **ExecuteMsg::UpdateConfig { params: Binary }** Updates the contract configuration with the specified
/// input parameters.
///
/// * **ExecuteMsg::Receive(msg)** Receives a message of type [`Cw20ReceiveMsg`] and processes
/// it depending on the received template.
///
/// * **ExecuteMsg::ProvideLiquidity {
///             assets,
///             slippage_tolerance,
///             auto_stake,
///             receiver,
///         }** Provides liquidity in the pair using the specified input parameters.
///
/// * **ExecuteMsg::Swap {
///             offer_asset,
///             belief_price,
///             max_spread,
///             to,
///         }** Performs an swap using the specified parameters.
#[cfg_attr(not(feature = "library"), entry_point)]
pub fn execute(
    deps: DepsMut,
    env: Env,
    info: MessageInfo,
    msg: ExecuteMsg,
) -> Result<Response, ContractError> {
    let cfg = CONFIG.load(deps.storage)?;

    if migration_check(deps.querier, &cfg.factory_addr, &env.contract.address)? {
        return Err(ContractError::PairIsNotMigrated {});
    }

    match msg {
        ExecuteMsg::UpdateConfig { params } => update_config(deps, env, info, params),
        ExecuteMsg::Receive(msg) => receive_cw20(deps, env, info, msg),
        ExecuteMsg::ProvideLiquidity {
            assets,
            auto_stake,
            receiver,
            ..
        } => provide_liquidity(deps, env, info, assets, auto_stake, receiver),
        ExecuteMsg::Swap {
            offer_asset,
            ask_asset_info,
            belief_price,
            max_spread,
            to,
        } => {
            offer_asset.info.check(deps.api)?;
            if !offer_asset.is_native_token() {
                return Err(ContractError::Cw20DirectSwap {});
            }
            offer_asset.assert_sent_native_token_balance(&info)?;

            let to_addr = addr_opt_validate(deps.api, &to)?;

            swap(
                deps,
                env,
                info.sender,
                offer_asset,
                ask_asset_info,
                belief_price,
                max_spread,
                to_addr,
            )
        }
        ExecuteMsg::ProposeNewOwner { owner, expires_in } => {
            let config = CONFIG.load(deps.storage)?;
            let factory_config = query_factory_config(&deps.querier, config.factory_addr)?;

            propose_new_owner(
                deps,
                info,
                env,
                owner,
                expires_in,
                config.owner.unwrap_or(factory_config.owner),
                OWNERSHIP_PROPOSAL,
            )
            .map_err(|e| e.into())
        }
        ExecuteMsg::DropOwnershipProposal {} => {
            let config = CONFIG.load(deps.storage)?;
            let factory_config = query_factory_config(&deps.querier, config.factory_addr)?;

            drop_ownership_proposal(
                deps,
                info,
                config.owner.unwrap_or(factory_config.owner),
                OWNERSHIP_PROPOSAL,
            )
            .map_err(|e| e.into())
        }
        ExecuteMsg::ClaimOwnership {} => {
            claim_ownership(deps, info, env, OWNERSHIP_PROPOSAL, |deps, new_owner| {
                CONFIG.update::<_, StdError>(deps.storage, |mut config| {
                    config.owner = Some(new_owner);
                    Ok(config)
                })?;

                Ok(())
            })
            .map_err(|e| e.into())
        }
    }
}

/// Receives a message of type [`Cw20ReceiveMsg`] and processes it depending on the received template.
///
/// * **cw20_msg** is the CW20 receive message to process.
pub fn receive_cw20(
    deps: DepsMut,
    env: Env,
    info: MessageInfo,
    cw20_msg: Cw20ReceiveMsg,
) -> Result<Response, ContractError> {
    match from_binary(&cw20_msg.msg)? {
        Cw20HookMsg::Swap {
            ask_asset_info,
            belief_price,
            max_spread,
            to,
        } => {
            let config = CONFIG.load(deps.storage)?;

            // Only asset contract can execute this message
            check_cw20_in_pool(&config, &info.sender)?;

            let to_addr = addr_opt_validate(deps.api, &to)?;
            let sender = deps.api.addr_validate(&cw20_msg.sender)?;
            swap(
                deps,
                env,
                sender,
                Asset {
                    info: AssetInfo::Token {
                        contract_addr: info.sender,
                    },
                    amount: cw20_msg.amount,
                },
                ask_asset_info,
                belief_price,
                max_spread,
                to_addr,
            )
        }
<<<<<<< HEAD
        Cw20HookMsg::WithdrawLiquidity { .. } => {
            let sender = addr_validate_to_lower(deps.api, cw20_msg.sender)?;
            withdraw_liquidity(deps, env, info, sender, cw20_msg.amount)
=======
        Cw20HookMsg::WithdrawLiquidity { assets } => {
            let sender = deps.api.addr_validate(&cw20_msg.sender)?;
            withdraw_liquidity(deps, env, info, sender, cw20_msg.amount, assets)
>>>>>>> d1945156
        }
    }
}

/// Provides liquidity with the specified input parameters.
///
/// * **assets** vector with assets available in the pool.
///
/// * **auto_stake** determines whether the resulting LP tokens are automatically staked in
/// the Generator contract to receive token incentives.
///
/// * **receiver** address that receives LP tokens. If this address isn't specified, the function will default to the caller.
///
/// NOTE - the address that wants to provide liquidity should approve the pair contract to pull its relevant tokens.
pub fn provide_liquidity(
    deps: DepsMut,
    env: Env,
    info: MessageInfo,
    assets: Vec<Asset>,
    auto_stake: Option<bool>,
    receiver: Option<String>,
) -> Result<Response, ContractError> {
    check_assets(deps.api, &assets)?;

    let auto_stake = auto_stake.unwrap_or(false);
    let mut config = CONFIG.load(deps.storage)?;
    info.funds
        .assert_coins_properly_sent(&assets, &config.pair_info.asset_infos)?;

    if assets.len() != config.pair_info.asset_infos.len() {
        return Err(ContractError::InvalidNumberOfAssets(
            config.pair_info.asset_infos.len(),
        ));
    }

    let pools: HashMap<_, _> = config
        .pair_info
        .query_pools(&deps.querier, &env.contract.address)?
        .into_iter()
        .map(|pool| (pool.info, pool.amount))
        .collect();

    let mut non_zero_flag = false;

    let mut assets_collection = assets
        .clone()
        .into_iter()
        .map(|asset| {
            // Check that at least one asset is non-zero
            if !asset.amount.is_zero() {
                non_zero_flag = true;
            }

            // Get appropriate pool
            let pool = pools
                .get(&asset.info)
                .copied()
                .ok_or_else(|| ContractError::InvalidAsset(asset.info.to_string()))?;

            Ok((asset, pool))
        })
        .collect::<Result<Vec<_>, ContractError>>()?;

    // If some assets are omitted then add them explicitly with 0 deposit
    pools.iter().for_each(|(pool_info, pool_amount)| {
        if !assets.iter().any(|asset| asset.info.eq(pool_info)) {
            assets_collection.push((
                Asset {
                    amount: Uint128::zero(),
                    info: pool_info.clone(),
                },
                *pool_amount,
            ));
        }
    });

    if !non_zero_flag {
        return Err(ContractError::InvalidZeroAmount {});
    }

    let mut messages = vec![];
    for (deposit, pool) in assets_collection.iter_mut() {
        // We cannot put a zero amount into an empty pool.
        if deposit.amount.is_zero() && pool.is_zero() {
            return Err(ContractError::InvalidProvideLPsWithSingleToken {});
        }

        // Transfer only non-zero amount
        if !deposit.amount.is_zero() {
            // If the pool is a token contract, then we need to execute a TransferFrom msg to receive funds
            if let AssetInfo::Token { contract_addr } = &deposit.info {
                messages.push(CosmosMsg::Wasm(WasmMsg::Execute {
                    contract_addr: contract_addr.to_string(),
                    msg: to_binary(&Cw20ExecuteMsg::TransferFrom {
                        owner: info.sender.to_string(),
                        recipient: env.contract.address.to_string(),
                        amount: deposit.amount,
                    })?,
                    funds: vec![],
                }))
            } else {
                // If the asset is a native token, the pool balance already increased
                // To calculate the pool balance properly, we should subtract the user deposit from the recorded pool token amount
                *pool = pool.checked_sub(deposit.amount)?;
            }
        }
    }

    let assets_collection = assets_collection
        .iter()
        .cloned()
        .map(|(asset, pool)| {
            let coin_precision = get_precision(deps.storage, &asset.info)?;
            Ok((
                asset.to_decimal_asset(coin_precision)?,
                Decimal256::with_precision(pool, coin_precision)?,
            ))
        })
        .collect::<StdResult<Vec<(DecimalAsset, Decimal256)>>>()?;

    let amp = compute_current_amp(&config, &env)?;

    // Invariant (D) after deposit added
    let new_balances = assets_collection
        .iter()
        .map(|(deposit, pool)| Ok(pool + deposit.amount))
        .collect::<StdResult<Vec<_>>>()?;
    let deposit_d = compute_d(amp, &new_balances)?;

    let total_share = query_supply(&deps.querier, &config.pair_info.liquidity_token)?;
    let share = if total_share.is_zero() {
        let share = deposit_d
            .to_uint128_with_precision(config.greatest_precision)?
            .checked_sub(MINIMUM_LIQUIDITY_AMOUNT)
            .map_err(|_| ContractError::MinimumLiquidityAmountError {})?;

        messages.extend(mint_liquidity_token_message(
            deps.querier,
            &config,
            &env.contract.address,
            &env.contract.address,
            MINIMUM_LIQUIDITY_AMOUNT,
            false,
        )?);

        // share cannot become zero after minimum liquidity subtraction
        if share.is_zero() {
            return Err(ContractError::MinimumLiquidityAmountError {});
        }

        share
    } else {
        // Initial invariant (D)
        let old_balances = assets_collection
            .iter()
            .map(|(_, pool)| *pool)
            .collect_vec();
        let init_d = compute_d(amp, &old_balances)?;

        let share = Decimal256::with_precision(total_share, config.greatest_precision)?
            .checked_multiply_ratio(deposit_d.saturating_sub(init_d), init_d)?
            .to_uint128_with_precision(config.greatest_precision)?;

        if share.is_zero() {
            return Err(ContractError::LiquidityAmountTooSmall {});
        }

        share
    };

    // Mint LP token for the caller (or for the receiver if it was set)
    let receiver = addr_opt_validate(deps.api, &receiver)?.unwrap_or_else(|| info.sender.clone());
    messages.extend(mint_liquidity_token_message(
        deps.querier,
        &config,
        &env.contract.address,
        &receiver,
        share,
        auto_stake,
    )?);

    let pools = pools
        .into_iter()
        .map(|(info, amount)| {
            let precision = get_precision(deps.storage, &info)?;
            Ok(DecimalAsset {
                info,
                amount: Decimal256::with_precision(amount, precision)?,
            })
        })
        .collect::<StdResult<Vec<_>>>()?;

    if accumulate_prices(deps.as_ref(), env, &mut config, &pools)? {
        CONFIG.save(deps.storage, &config)?;
    }

    Ok(Response::new().add_messages(messages).add_attributes(vec![
        attr("action", "provide_liquidity"),
        attr("sender", info.sender),
        attr("receiver", receiver),
        attr("assets", assets.iter().join(", ")),
        attr("share", share),
    ]))
}

/// Withdraw liquidity from the pool.
/// * **sender** is the address that will receive assets back from the pair contract.
///
/// * **amount** is the amount of LP tokens to burn.
pub fn withdraw_liquidity(
    deps: DepsMut,
    env: Env,
    info: MessageInfo,
    sender: Addr,
    amount: Uint128,
) -> Result<Response, ContractError> {
    let mut config = CONFIG.load(deps.storage)?;

    if info.sender != config.pair_info.liquidity_token {
        return Err(ContractError::Unauthorized {});
    }

    let (pools, total_share) = pool_info(deps.querier, &config)?;
    let refund_assets = get_share_in_assets(&pools, amount, total_share);

    let mut messages = refund_assets
        .clone()
        .into_iter()
        .map(|asset| asset.into_msg(&deps.querier, &sender))
        .collect::<StdResult<Vec<_>>>()?;
    messages.push(
        wasm_execute(
            &config.pair_info.liquidity_token,
            &Cw20ExecuteMsg::Burn { amount },
            vec![],
        )?
        .into(),
    );

    let pools = pools
        .iter()
        .map(|pool| {
            let precision = get_precision(deps.storage, &pool.info)?;
            pool.to_decimal_asset(precision)
        })
        .collect::<StdResult<Vec<DecimalAsset>>>()?;

    if accumulate_prices(deps.as_ref(), env, &mut config, &pools)? {
        CONFIG.save(deps.storage, &config)?;
    }

    Ok(Response::new().add_messages(messages).add_attributes(vec![
        attr("action", "withdraw_liquidity"),
        attr("sender", sender),
        attr("withdrawn_share", amount),
        attr("refund_assets", refund_assets.iter().join(", ")),
    ]))
}

/// Performs an swap operation with the specified parameters.
///
/// * **sender** is the sender of the swap operation.
///
/// * **offer_asset** proposed asset for swapping.
///
/// * **belief_price** is used to calculate the maximum swap spread.
///
/// * **max_spread** sets the maximum spread of the swap operation.
///
/// * **to** sets the recipient of the swap operation.
///
/// NOTE - the address that wants to swap should approve the pair contract to pull the offer token.
#[allow(clippy::too_many_arguments)]
pub fn swap(
    deps: DepsMut,
    env: Env,
    sender: Addr,
    offer_asset: Asset,
    ask_asset_info: Option<AssetInfo>,
    belief_price: Option<Decimal>,
    max_spread: Option<Decimal>,
    to: Option<Addr>,
) -> Result<Response, ContractError> {
    let mut config = CONFIG.load(deps.storage)?;

    // If the asset balance already increased
    // We should subtract the user deposit from the pool offer asset amount
    let pools = config
        .pair_info
        .query_pools(&deps.querier, &env.contract.address)?
        .into_iter()
        .map(|mut pool| {
            if pool.info.equal(&offer_asset.info) {
                pool.amount = pool.amount.checked_sub(offer_asset.amount)?;
            }
            let token_precision = get_precision(deps.storage, &pool.info)?;
            Ok(DecimalAsset {
                info: pool.info,
                amount: Decimal256::with_precision(pool.amount, token_precision)?,
            })
        })
        .collect::<StdResult<Vec<_>>>()?;

    let (offer_pool, ask_pool) =
        select_pools(Some(&offer_asset.info), ask_asset_info.as_ref(), &pools)?;

    let offer_precision = get_precision(deps.storage, &offer_pool.info)?;

    // Check if the liquidity is non-zero
    check_swap_parameters(
        pools
            .iter()
            .map(|pool| {
                pool.amount
                    .to_uint128_with_precision(get_precision(deps.storage, &pool.info)?)
            })
            .collect::<StdResult<Vec<Uint128>>>()?,
        offer_asset.amount,
    )?;

    let SwapResult {
        return_amount,
        spread_amount,
    } = compute_swap(
        deps.storage,
        &env,
        &config,
        &offer_asset.to_decimal_asset(offer_precision)?,
        &offer_pool,
        &ask_pool,
        &pools,
    )?;

    // Get fee info from the factory
    let fee_info = query_fee_info(
        &deps.querier,
        &config.factory_addr,
        config.pair_info.pair_type.clone(),
    )?;
    let commission_amount = fee_info.total_fee_rate.checked_mul_uint128(return_amount)?;
    let return_amount = return_amount.saturating_sub(commission_amount);

    // Check the max spread limit (if it was specified)
    assert_max_spread(
        belief_price,
        max_spread,
        offer_asset.amount,
        return_amount,
        spread_amount + commission_amount,
    )?;

    let receiver = to.unwrap_or_else(|| sender.clone());

    let return_asset = Asset {
        info: ask_pool.info.clone(),
        amount: return_amount,
    };

    let mut messages = vec![];
    if !return_amount.is_zero() {
        messages.push(return_asset.into_msg(&deps.querier, receiver.clone())?)
    }

    // Compute the Maker fee
    let mut maker_fee_amount = Uint128::zero();
    if let Some(fee_address) = fee_info.fee_address {
        if let Some(f) =
            calculate_maker_fee(&ask_pool.info, commission_amount, fee_info.maker_fee_rate)
        {
            maker_fee_amount = f.amount;
            messages.push(f.into_msg(&deps.querier, fee_address)?);
        }
    }

    if accumulate_prices(deps.as_ref(), env, &mut config, &pools)? {
        CONFIG.save(deps.storage, &config)?;
    }

    Ok(Response::new()
        .add_messages(
            // 1. send collateral tokens from the contract to a user
            // 2. send inactive commission fees to the Maker contract
            messages,
        )
        .add_attributes(vec![
            attr("action", "swap"),
            attr("sender", sender),
            attr("receiver", receiver),
            attr("offer_asset", offer_asset.info.to_string()),
            attr("ask_asset", ask_pool.info.to_string()),
            attr("offer_amount", offer_asset.amount),
            attr("return_amount", return_amount),
            attr("spread_amount", spread_amount),
            attr("commission_amount", commission_amount),
            attr("maker_fee_amount", maker_fee_amount),
        ]))
}

/// Calculates the amount of fees the Maker contract gets according to specified pair parameters.
/// Returns a [`None`] if the Maker fee is zero, otherwise returns a [`Asset`] struct with the specified attributes.
///
/// * **pool_info** contains information about the pool asset for which the commission will be calculated.
///
/// * **commission_amount** is the total amount of fees charged for a swap.
///
/// * **maker_commission_rate** is the percentage of fees that go to the Maker contract.
pub fn calculate_maker_fee(
    pool_info: &AssetInfo,
    commission_amount: Uint128,
    maker_commission_rate: Decimal,
) -> Option<Asset> {
    let maker_fee: Uint128 = commission_amount * maker_commission_rate;
    if maker_fee.is_zero() {
        return None;
    }

    Some(Asset {
        info: pool_info.clone(),
        amount: maker_fee,
    })
}

/// Exposes all the queries available in the contract.
/// ## Queries
/// * **QueryMsg::Pair {}** Returns information about the pair in an object of type [`PairInfo`].
///
/// * **QueryMsg::Pool {}** Returns information about the amount of assets in the pair contract as
/// well as the amount of LP tokens issued using an object of type [`PoolResponse`].
///
/// * **QueryMsg::Share { amount }** Returns the amount of assets that could be withdrawn from the pool
/// using a specific amount of LP tokens. The result is returned in a vector that contains objects of type [`Asset`].
///
/// * **QueryMsg::Simulation { offer_asset }** Returns the result of a swap simulation using a [`SimulationResponse`] object.
///
/// * **QueryMsg::ReverseSimulation { ask_asset }** Returns the result of a reverse swap simulation using
/// a [`ReverseSimulationResponse`] object.
///
/// * **QueryMsg::CumulativePrices {}** Returns information about cumulative prices for the assets in the
/// pool using a [`CumulativePricesResponse`] object.
///
/// * **QueryMsg::Config {}** Returns the configuration for the pair contract using a [`ConfigResponse`] object.
#[cfg_attr(not(feature = "library"), entry_point)]
pub fn query(deps: Deps, env: Env, msg: QueryMsg) -> StdResult<Binary> {
    match msg {
        QueryMsg::Pair {} => to_binary(&CONFIG.load(deps.storage)?.pair_info),
        QueryMsg::Pool {} => to_binary(&query_pool(deps)?),
        QueryMsg::Share { amount } => to_binary(&query_share(deps, amount)?),
        QueryMsg::Simulation {
            offer_asset,
            ask_asset_info,
        } => to_binary(&query_simulation(deps, env, offer_asset, ask_asset_info)?),
        QueryMsg::ReverseSimulation {
            offer_asset_info,
            ask_asset,
        } => to_binary(&query_reverse_simulation(
            deps,
            env,
            ask_asset,
            offer_asset_info,
        )?),
        QueryMsg::CumulativePrices {} => to_binary(&query_cumulative_prices(deps, env)?),
        QueryMsg::Config {} => to_binary(&query_config(deps, env)?),
        QueryMsg::QueryComputeD {} => to_binary(&query_compute_d(deps, env)?),
    }
}

/// Returns the amounts of assets in the pair contract as well as the amount of LP
/// tokens currently minted in an object of type [`PoolResponse`].
pub fn query_pool(deps: Deps) -> StdResult<PoolResponse> {
    let config = CONFIG.load(deps.storage)?;
    let (assets, total_share) = pool_info(deps.querier, &config)?;

    let resp = PoolResponse {
        assets,
        total_share,
    };

    Ok(resp)
}

/// Returns the amount of assets that could be withdrawn from the pool using a specific amount of LP tokens.
/// The result is returned in a vector that contains objects of type [`Asset`].
///
/// * **amount** is the amount of LP tokens for which we calculate associated amounts of assets.
pub fn query_share(deps: Deps, amount: Uint128) -> StdResult<Vec<Asset>> {
    let config = CONFIG.load(deps.storage)?;
    let (pools, total_share) = pool_info(deps.querier, &config)?;
    let refund_assets = get_share_in_assets(&pools, amount, total_share);

    Ok(refund_assets)
}

/// Returns information about a swap simulation in a [`SimulationResponse`] object.
///
/// * **offer_asset** is the asset to swap as well as an amount of the said asset.
pub fn query_simulation(
    deps: Deps,
    env: Env,
    offer_asset: Asset,
    ask_asset_info: Option<AssetInfo>,
) -> StdResult<SimulationResponse> {
    let config = CONFIG.load(deps.storage)?;
    let pools = config.pair_info.query_pools_decimal(
        &deps.querier,
        &config.pair_info.contract_addr,
        &config.factory_addr,
    )?;

    let (offer_pool, ask_pool) =
        select_pools(Some(&offer_asset.info), ask_asset_info.as_ref(), &pools)
            .map_err(|err| StdError::generic_err(format!("{err}")))?;

    let offer_precision = get_precision(deps.storage, &offer_pool.info)?;

    if check_swap_parameters(
        pools
            .iter()
            .map(|pool| {
                pool.amount
                    .to_uint128_with_precision(get_precision(deps.storage, &pool.info)?)
            })
            .collect::<StdResult<Vec<Uint128>>>()?,
        offer_asset.amount,
    )
    .is_err()
    {
        return Ok(SimulationResponse {
            return_amount: Uint128::zero(),
            spread_amount: Uint128::zero(),
            commission_amount: Uint128::zero(),
        });
    }

    let SwapResult {
        return_amount,
        spread_amount,
    } = compute_swap(
        deps.storage,
        &env,
        &config,
        &offer_asset.to_decimal_asset(offer_precision)?,
        &offer_pool,
        &ask_pool,
        &pools,
    )
    .map_err(|err| StdError::generic_err(format!("{err}")))?;

    // Get fee info from factory
    let fee_info = query_fee_info(
        &deps.querier,
        &config.factory_addr,
        config.pair_info.pair_type.clone(),
    )?;

    let commission_amount = fee_info.total_fee_rate.checked_mul_uint128(return_amount)?;
    let return_amount = return_amount.saturating_sub(commission_amount);

    Ok(SimulationResponse {
        return_amount,
        spread_amount,
        commission_amount,
    })
}

/// Returns information about a reverse swap simulation in a [`ReverseSimulationResponse`] object.
///
/// * **ask_asset** is the asset to swap to as well as the desired amount of ask
/// assets to receive from the swap.
///
/// * **offer_asset_info** is optional field which specifies the asset to swap from.
/// May be omitted only in case the pool length is 2.
pub fn query_reverse_simulation(
    deps: Deps,
    env: Env,
    ask_asset: Asset,
    offer_asset_info: Option<AssetInfo>,
) -> StdResult<ReverseSimulationResponse> {
    let config = CONFIG.load(deps.storage)?;
    let pools = config.pair_info.query_pools_decimal(
        &deps.querier,
        &config.pair_info.contract_addr,
        &config.factory_addr,
    )?;
    let (offer_pool, ask_pool) =
        select_pools(offer_asset_info.as_ref(), Some(&ask_asset.info), &pools)
            .map_err(|err| StdError::generic_err(format!("{err}")))?;

    let offer_precision = get_precision(deps.storage, &offer_pool.info)?;
    let ask_precision = get_precision(deps.storage, &ask_asset.info)?;

    // Check the swap parameters are valid
    if check_swap_parameters(
        pools
            .iter()
            .map(|pool| {
                pool.amount
                    .to_uint128_with_precision(get_precision(deps.storage, &pool.info)?)
            })
            .collect::<StdResult<Vec<Uint128>>>()?,
        ask_asset.amount,
    )
    .is_err()
    {
        return Ok(ReverseSimulationResponse {
            offer_amount: Uint128::zero(),
            spread_amount: Uint128::zero(),
            commission_amount: Uint128::zero(),
        });
    }

    // Get fee info from factory
    let fee_info = query_fee_info(
        &deps.querier,
        &config.factory_addr,
        config.pair_info.pair_type.clone(),
    )?;
    let before_commission = (Decimal256::one()
        - Decimal256::new(fee_info.total_fee_rate.atomics().into()))
    .inv()
    .unwrap_or_else(Decimal256::one)
    .checked_mul(Decimal256::with_precision(ask_asset.amount, ask_precision)?)?;

    let xp = pools.into_iter().map(|pool| pool.amount).collect_vec();
    let new_offer_pool_amount = calc_y(
        compute_current_amp(&config, &env)?,
        ask_pool.amount - before_commission,
        &xp,
        config.greatest_precision,
    )?;

    let offer_amount = new_offer_pool_amount.checked_sub(
        offer_pool
            .amount
            .to_uint128_with_precision(config.greatest_precision)?,
    )?;
    let offer_amount = adjust_precision(offer_amount, config.greatest_precision, offer_precision)?;

    Ok(ReverseSimulationResponse {
        offer_amount,
        spread_amount: offer_amount
            .saturating_sub(before_commission.to_uint128_with_precision(offer_precision)?),
        commission_amount: fee_info
            .total_fee_rate
            .checked_mul_uint128(before_commission.to_uint128_with_precision(ask_precision)?)?,
    })
}

/// Returns information about cumulative prices for the assets in the pool using a [`CumulativePricesResponse`] object.
pub fn query_cumulative_prices(deps: Deps, env: Env) -> StdResult<CumulativePricesResponse> {
    let mut config = CONFIG.load(deps.storage)?;
    let (assets, total_share) = pool_info(deps.querier, &config)?;
    let decimal_assets = assets
        .iter()
        .cloned()
        .map(|asset| {
            let precision = get_precision(deps.storage, &asset.info)?;
            asset.to_decimal_asset(precision)
        })
        .collect::<StdResult<Vec<DecimalAsset>>>()?;

    accumulate_prices(deps, env, &mut config, &decimal_assets)
        .map_err(|err| StdError::generic_err(format!("{err}")))?;

    Ok(CumulativePricesResponse {
        assets,
        total_share,
        cumulative_prices: config.cumulative_prices,
    })
}

/// Returns the pair contract configuration in a [`ConfigResponse`] object.
pub fn query_config(deps: Deps, env: Env) -> StdResult<ConfigResponse> {
    let config = CONFIG.load(deps.storage)?;
    Ok(ConfigResponse {
        block_time_last: config.block_time_last,
        params: Some(to_binary(&StablePoolConfig {
            amp: Decimal::from_ratio(compute_current_amp(&config, &env)?, AMP_PRECISION),
        })?),
        owner: config.owner,
    })
}

/// If `belief_price` and `max_spread` are both specified, we compute a new spread,
/// otherwise we just use the swap spread to check `max_spread`.
///
/// * **belief_price** belief price used in the swap.
///
/// * **max_spread** max spread allowed so that the swap can be executed successfully.
///
/// * **offer_amount** amount of assets to swap.
///
/// * **return_amount** amount of assets to receive from the swap.
///
/// * **spread_amount** spread used in the swap.
pub fn assert_max_spread(
    belief_price: Option<Decimal>,
    max_spread: Option<Decimal>,
    offer_amount: Uint128,
    return_amount: Uint128,
    spread_amount: Uint128,
) -> Result<(), ContractError> {
    let default_spread = Decimal::from_str(DEFAULT_SLIPPAGE)?;
    let max_allowed_spread = Decimal::from_str(MAX_ALLOWED_SLIPPAGE)?;

    let max_spread = max_spread.unwrap_or(default_spread);
    if max_spread.gt(&max_allowed_spread) {
        return Err(ContractError::AllowedSpreadAssertion {});
    }

    if let Some(belief_price) = belief_price {
        let expected_return = offer_amount
            * belief_price.inv().ok_or_else(|| {
                ContractError::Std(StdError::generic_err(
                    "Invalid belief_price. Check the input values.",
                ))
            })?;

        let spread_amount = expected_return.saturating_sub(return_amount);

        if return_amount < expected_return
            && Decimal::from_ratio(spread_amount, expected_return) > max_spread
        {
            return Err(ContractError::MaxSpreadAssertion {});
        }
    } else if Decimal::from_ratio(spread_amount, return_amount + spread_amount) > max_spread {
        return Err(ContractError::MaxSpreadAssertion {});
    }

    Ok(())
}

/// Manages the contract migration.
#[cfg_attr(not(feature = "library"), entry_point)]
pub fn migrate(mut deps: DepsMut, _env: Env, _msg: MigrateMsg) -> Result<Response, ContractError> {
    let contract_version = get_contract_version(deps.storage)?;

    match contract_version.contract.as_ref() {
        "astroport-pair-stable" => match contract_version.version.as_ref() {
            "1.0.0" => {
                let cfg_v100 = CONFIG_V100.load(deps.storage)?;

                let cumulative_prices = vec![
                    (
                        cfg_v100.pair_info.asset_infos[0].clone(),
                        cfg_v100.pair_info.asset_infos[1].clone(),
                        cfg_v100.price0_cumulative_last,
                    ),
                    (
                        cfg_v100.pair_info.asset_infos[1].clone(),
                        cfg_v100.pair_info.asset_infos[0].clone(),
                        cfg_v100.price1_cumulative_last,
                    ),
                ];
                let greatest_precision = store_precisions(
                    deps.branch(),
                    &cfg_v100.pair_info.asset_infos,
                    &cfg_v100.factory_addr,
                )?;

                CONFIG.save(
                    deps.storage,
                    &Config {
                        owner: None,
                        pair_info: cfg_v100.pair_info,
                        factory_addr: cfg_v100.factory_addr,
                        block_time_last: cfg_v100.block_time_last,
                        init_amp: cfg_v100.next_amp,
                        init_amp_time: cfg_v100.init_amp_time,
                        next_amp: cfg_v100.next_amp,
                        next_amp_time: cfg_v100.next_amp_time,
                        greatest_precision,
                        cumulative_prices,
                    },
                )?;
            }
            "2.0.0" => {
                let cfg_v200 = CONFIG.load(deps.storage)?;
                is_native_registered(
                    &deps.querier,
                    &cfg_v200.pair_info.asset_infos,
                    &cfg_v200.factory_addr,
                )?;
            }
            _ => return Err(ContractError::MigrationError {}),
        },
        _ => return Err(ContractError::MigrationError {}),
    }

    set_contract_version(deps.storage, CONTRACT_NAME, CONTRACT_VERSION)?;

    Ok(Response::new()
        .add_attribute("previous_contract_name", &contract_version.contract)
        .add_attribute("previous_contract_version", &contract_version.version)
        .add_attribute("new_contract_name", CONTRACT_NAME)
        .add_attribute("new_contract_version", CONTRACT_VERSION))
}

/// Returns the total amount of assets in the pool as well as the total amount of LP tokens currently minted.
pub fn pool_info(querier: QuerierWrapper, config: &Config) -> StdResult<(Vec<Asset>, Uint128)> {
    let pools = config
        .pair_info
        .query_pools(&querier, &config.pair_info.contract_addr)?;
    let total_share = query_supply(&querier, &config.pair_info.liquidity_token)?;

    Ok((pools, total_share))
}

/// Updates the pool configuration with the specified parameters in the `params` variable.
///
/// * **params** new parameter values.
pub fn update_config(
    deps: DepsMut,
    env: Env,
    info: MessageInfo,
    params: Binary,
) -> Result<Response, ContractError> {
    let config = CONFIG.load(deps.storage)?;
    let factory_config = query_factory_config(&deps.querier, &config.factory_addr)?;

    if info.sender
        != if let Some(ref owner) = config.owner {
            owner.to_owned()
        } else {
            factory_config.owner
        }
    {
        return Err(ContractError::Unauthorized {});
    }

    match from_binary::<StablePoolUpdateParams>(&params)? {
        StablePoolUpdateParams::StartChangingAmp {
            next_amp,
            next_amp_time,
        } => start_changing_amp(config, deps, env, next_amp, next_amp_time)?,
        StablePoolUpdateParams::StopChangingAmp {} => stop_changing_amp(config, deps, env)?,
    }

    Ok(Response::default())
}

/// Start changing the AMP value.
///
/// * **next_amp** new value for AMP.
///
/// * **next_amp_time** end time when the pool amplification will be equal to `next_amp`.
fn start_changing_amp(
    mut config: Config,
    deps: DepsMut,
    env: Env,
    next_amp: u64,
    next_amp_time: u64,
) -> Result<(), ContractError> {
    if next_amp == 0 || next_amp > MAX_AMP {
        return Err(ContractError::IncorrectAmp {});
    }

    let current_amp = compute_current_amp(&config, &env)?.u64();

    let next_amp_with_precision = next_amp * AMP_PRECISION;

    if next_amp_with_precision * MAX_AMP_CHANGE < current_amp
        || next_amp_with_precision > current_amp * MAX_AMP_CHANGE
    {
        return Err(ContractError::MaxAmpChangeAssertion {});
    }

    let block_time = env.block.time.seconds();

    if block_time < config.init_amp_time + MIN_AMP_CHANGING_TIME
        || next_amp_time < block_time + MIN_AMP_CHANGING_TIME
    {
        return Err(ContractError::MinAmpChangingTimeAssertion {});
    }

    config.init_amp = current_amp;
    config.next_amp = next_amp_with_precision;
    config.init_amp_time = block_time;
    config.next_amp_time = next_amp_time;

    CONFIG.save(deps.storage, &config)?;

    Ok(())
}

/// Stop changing the AMP value.
fn stop_changing_amp(mut config: Config, deps: DepsMut, env: Env) -> StdResult<()> {
    let current_amp = compute_current_amp(&config, &env)?;
    let block_time = env.block.time.seconds();

    config.init_amp = current_amp.u64();
    config.next_amp = current_amp.u64();
    config.init_amp_time = block_time;
    config.next_amp_time = block_time;

    // now (block_time < next_amp_time) is always False, so we return the saved AMP
    CONFIG.save(deps.storage, &config)?;

    Ok(())
}

/// Compute the current pool D value.
fn query_compute_d(deps: Deps, env: Env) -> StdResult<Uint128> {
    let config = CONFIG.load(deps.storage)?;

    let amp = compute_current_amp(&config, &env)?;
    let pools = config
        .pair_info
        .query_pools_decimal(&deps.querier, env.contract.address, &config.factory_addr)?
        .into_iter()
        .map(|pool| pool.amount)
        .collect::<Vec<_>>();

    compute_d(amp, &pools)
        .map_err(|_| StdError::generic_err("Failed to calculate the D"))?
        .to_uint128_with_precision(config.greatest_precision)
}<|MERGE_RESOLUTION|>--- conflicted
+++ resolved
@@ -36,12 +36,7 @@
 use crate::math::{
     calc_y, compute_d, AMP_PRECISION, MAX_AMP, MAX_AMP_CHANGE, MIN_AMP_CHANGING_TIME,
 };
-<<<<<<< HEAD
-use crate::migration::CONFIG_V100;
-=======
 use crate::migration::{is_native_registered, CONFIG_V100};
-use crate::response::MsgInstantiateContractResponse;
->>>>>>> d1945156
 use crate::state::{get_precision, store_precisions, Config, CONFIG, OWNERSHIP_PROPOSAL};
 use crate::utils::{
     accumulate_prices, adjust_precision, check_asset_infos, check_assets, check_cw20_in_pool,
@@ -148,7 +143,6 @@
 /// The entry point to the contract for processing replies from submessages.
 #[cfg_attr(not(feature = "library"), entry_point)]
 pub fn reply(deps: DepsMut, _env: Env, msg: Reply) -> Result<Response, ContractError> {
-<<<<<<< HEAD
     match msg {
         Reply {
             id: INSTANTIATE_TOKEN_REPLY_ID,
@@ -166,37 +160,12 @@
             let init_response = parse_instantiate_response_data(data.as_slice())
                 .map_err(|e| StdError::generic_err(format!("{e}")))?;
             config.pair_info.liquidity_token =
-                addr_validate_to_lower(deps.api, init_response.contract_address)?;
+                deps.api.addr_validate(&init_response.contract_address)?;
             CONFIG.save(deps.storage, &config)?;
             Ok(Response::new()
                 .add_attribute("liquidity_token_addr", config.pair_info.liquidity_token))
         }
         _ => Err(ContractError::FailedToParseReply {}),
-=======
-    match msg.id {
-        INSTANTIATE_TOKEN_REPLY_ID => {
-            let mut config: Config = CONFIG.load(deps.storage)?;
-
-            if config.pair_info.liquidity_token != Addr::unchecked("") {
-                return Err(ContractError::Unauthorized {});
-            }
-
-            let data = msg.result.unwrap().data.unwrap();
-            let res: MsgInstantiateContractResponse = Message::parse_from_bytes(data.as_slice())
-                .map_err(|_| {
-                    StdError::parse_err("MsgInstantiateContractResponse", "failed to parse data")
-                })?;
-
-            config.pair_info.liquidity_token =
-                deps.api.addr_validate(res.get_contract_address())?;
-
-            CONFIG.save(deps.storage, &config)?;
-
-            Ok(Response::new()
-                .add_attribute("liquidity_token_addr", config.pair_info.liquidity_token))
-        }
-        _ => Err(StdError::generic_err(format!("Unknown reply ID: {}", msg.id)).into()),
->>>>>>> d1945156
     }
 }
 
@@ -350,15 +319,9 @@
                 to_addr,
             )
         }
-<<<<<<< HEAD
         Cw20HookMsg::WithdrawLiquidity { .. } => {
-            let sender = addr_validate_to_lower(deps.api, cw20_msg.sender)?;
+            let sender = deps.api.addr_validate(&cw20_msg.sender)?;
             withdraw_liquidity(deps, env, info, sender, cw20_msg.amount)
-=======
-        Cw20HookMsg::WithdrawLiquidity { assets } => {
-            let sender = deps.api.addr_validate(&cw20_msg.sender)?;
-            withdraw_liquidity(deps, env, info, sender, cw20_msg.amount, assets)
->>>>>>> d1945156
         }
     }
 }
