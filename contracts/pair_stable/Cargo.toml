--- conflicted
+++ resolved
@@ -38,14 +38,10 @@
 anyhow = "1.0"
 proptest = "1.0.0"
 sim = { git = "https://github.com/astroport-fi/astroport-sims.git", branch = "main", package = "sim" }
-astroport-token = {path = "../token"}
+astroport-token = { path = "../token" }
 cw-multi-test = "0.15"
-astroport-factory = {path = "../factory"}
-<<<<<<< HEAD
+astroport-factory = { path = "../factory" }
 derivative = "2.2"
 prost = "0.11.5"
-=======
-derivative = "0.3"
 astroport-native-coin-registry = { path = "../periphery/native_coin_registry" }
-ap-native-coin-registry = { path = "../../packages/native_coin_registry" }
->>>>>>> d1945156
+ap-native-coin-registry = { path = "../../packages/native_coin_registry" }